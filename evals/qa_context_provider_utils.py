--- conflicted
+++ resolved
@@ -27,28 +27,22 @@
 async def get_context_with_cognee(
     instance: dict,
     task_indices: list[int] = None,
-    search_types: list[SearchType] = [SearchType.INSIGHTS, SearchType.SUMMARIES, SearchType.CHUNKS],
+    search_types: list[SearchType] = [SearchType.SUMMARIES, SearchType.CHUNKS],
 ) -> str:
     await cognify_instance(instance, task_indices)
 
-<<<<<<< HEAD
     search_results = []
     for search_type in search_types:
         search_results += await cognee.search(search_type, query_text=instance["question"])
-=======
-    # TODO: Fix insights
-    # insights = await cognee.search(SearchType.INSIGHTS, query_text=instance["question"])
-    summaries = await cognee.search(SearchType.SUMMARIES, query_text=instance["question"])
-    # search_results = insights + summaries
-    search_results = summaries
->>>>>>> 33f09f27
 
     search_results_str = "\n".join([context_item["text"] for context_item in search_results])
 
     return search_results_str
 
 
-def create_cognee_context_getter(task_indices=None, search_types=[SearchType.CHUNKS]):
+def create_cognee_context_getter(
+    task_indices=None, search_types=[SearchType.SUMMARIES, SearchType.CHUNKS]
+):
     return partial(get_context_with_cognee, task_indices=task_indices, search_types=search_types)
 
 
