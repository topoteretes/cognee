--- conflicted
+++ resolved
@@ -4,10 +4,7 @@
     ],
     "rag_option": [
         "cognee_incremental",
-<<<<<<< HEAD
-=======
         "cognee",
->>>>>>> 2e010f8d
         "no_rag",
         "simple_rag",
         "brute_force"
