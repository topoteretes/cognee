--- conflicted
+++ resolved
@@ -4,13 +4,9 @@
     ],
     "rag_option": [
         "cognee_incremental",
-<<<<<<< HEAD
-        "simple_rag"
-=======
         "no_rag",
         "simple_rag",
         "brute_force"
->>>>>>> 51bf9b81
     ],
     "num_samples": [
         2
