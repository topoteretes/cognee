import argparse
import asyncio
import statistics
from deepeval.dataset import EvaluationDataset
from deepeval.test_case import LLMTestCase
from tqdm import tqdm
import logging
<<<<<<< HEAD
=======
import cognee
from cognee.api.v1.search import SearchType
>>>>>>> 6653d735
from cognee.infrastructure.llm.get_llm_client import get_llm_client
from cognee.infrastructure.llm.prompts import read_query_prompt, render_prompt
from evals.qa_dataset_utils import load_qa_dataset
from evals.qa_metrics_utils import get_metric
<<<<<<< HEAD
from evals.qa_context_provider_utils import qa_context_providers

logger = logging.getLogger(__name__)

=======

logger = logging.getLogger(__name__)


async def get_context_with_cognee(instance):
    await cognee.prune.prune_data()
    await cognee.prune.prune_system(metadata=True)

    for title, sentences in instance["context"]:
        await cognee.add("\n".join(sentences), dataset_name="QA")
    await cognee.cognify("QA")
>>>>>>> 6653d735

async def answer_qa_instance(instance, context_provider):
    context = await context_provider(instance)

    search_results_str = "\n".join([context_item["text"] for context_item in search_results])

    return search_results_str


async def get_context_without_cognee(instance):
    return instance["context"]


async def answer_qa_instance(instance, context_provider):
    context = await context_provider(instance)

    args = {
        "question": instance["question"],
        "context": context,
    }
    user_prompt = render_prompt("context_for_question.txt", args)
    system_prompt = read_query_prompt("answer_hotpot_using_cognee_search.txt")

    llm_client = get_llm_client()
    answer_prediction = await llm_client.acreate_structured_output(
        text_input=user_prompt,
        system_prompt=system_prompt,
        response_model=str,
    )

    return answer_prediction


async def deepeval_answers(instances, answers, eval_metric):
    test_cases = []

    for instance, answer in zip(instances, answers):
        test_case = LLMTestCase(
            input=instance["question"], actual_output=answer, expected_output=instance["answer"]
        )
        test_cases.append(test_case)

    eval_set = EvaluationDataset(test_cases)
    eval_results = eval_set.evaluate([eval_metric])

    return eval_results


async def deepeval_on_instances(instances, context_provider, eval_metric):
    answers = []
    for instance in tqdm(instances, desc="Getting answers"):
        answer = await answer_qa_instance(instance, context_provider)
        answers.append(answer)

    eval_results = await deepeval_answers(instances, answers, eval_metric)
    avg_score = statistics.mean(
        [result.metrics_data[0].score for result in eval_results.test_results]
    )

    return avg_score


async def eval_on_QA_dataset(
<<<<<<< HEAD
    dataset_name_or_filename: str, context_provider_name, num_samples, eval_metric_name
):
    dataset = load_qa_dataset(dataset_name_or_filename)
    context_provider = qa_context_providers[context_provider_name]
=======
    dataset_name_or_filename: str, context_provider, num_samples, eval_metric_name
):
    dataset = load_qa_dataset(dataset_name_or_filename)

>>>>>>> 6653d735
    eval_metric = get_metric(eval_metric_name)
    instances = dataset if not num_samples else dataset[:num_samples]

    if eval_metric_name.startswith("promptfoo"):
        return await eval_metric.measure(instances, context_provider)
<<<<<<< HEAD

=======
>>>>>>> 6653d735
    else:
        return await deepeval_on_instances(instances, context_provider, eval_metric)


if __name__ == "__main__":
    parser = argparse.ArgumentParser()

    parser.add_argument("--dataset", type=str, required=True, help="Which dataset to evaluate on")
<<<<<<< HEAD
    parser.add_argument(
        "--rag_option",
        type=str,
        choices=qa_context_providers.keys(),
        required=True,
        help="RAG option to use for providing context",
    )
=======
    parser.add_argument("--with_cognee", action="store_true")
>>>>>>> 6653d735
    parser.add_argument("--num_samples", type=int, default=500)
    parser.add_argument("--metric_name", type=str, default="Correctness")

    args = parser.parse_args()

<<<<<<< HEAD
    avg_score = asyncio.run(
        eval_on_QA_dataset(args.dataset, args.rag_option, args.num_samples, args.metric_name)
=======
    if args.with_cognee:
        context_provider = get_context_with_cognee
    else:
        context_provider = get_context_without_cognee

    avg_score = asyncio.run(
        eval_on_QA_dataset(args.dataset, context_provider, args.num_samples, args.metric_name)
>>>>>>> 6653d735
    )
    logger.info(f"Average {args.metric_name}: {avg_score}")<|MERGE_RESOLUTION|>--- conflicted
+++ resolved
@@ -5,44 +5,13 @@
 from deepeval.test_case import LLMTestCase
 from tqdm import tqdm
 import logging
-<<<<<<< HEAD
-=======
-import cognee
-from cognee.api.v1.search import SearchType
->>>>>>> 6653d735
 from cognee.infrastructure.llm.get_llm_client import get_llm_client
 from cognee.infrastructure.llm.prompts import read_query_prompt, render_prompt
 from evals.qa_dataset_utils import load_qa_dataset
 from evals.qa_metrics_utils import get_metric
-<<<<<<< HEAD
 from evals.qa_context_provider_utils import qa_context_providers
 
 logger = logging.getLogger(__name__)
-
-=======
-
-logger = logging.getLogger(__name__)
-
-
-async def get_context_with_cognee(instance):
-    await cognee.prune.prune_data()
-    await cognee.prune.prune_system(metadata=True)
-
-    for title, sentences in instance["context"]:
-        await cognee.add("\n".join(sentences), dataset_name="QA")
-    await cognee.cognify("QA")
->>>>>>> 6653d735
-
-async def answer_qa_instance(instance, context_provider):
-    context = await context_provider(instance)
-
-    search_results_str = "\n".join([context_item["text"] for context_item in search_results])
-
-    return search_results_str
-
-
-async def get_context_without_cognee(instance):
-    return instance["context"]
 
 
 async def answer_qa_instance(instance, context_provider):
@@ -95,26 +64,15 @@
 
 
 async def eval_on_QA_dataset(
-<<<<<<< HEAD
     dataset_name_or_filename: str, context_provider_name, num_samples, eval_metric_name
 ):
     dataset = load_qa_dataset(dataset_name_or_filename)
     context_provider = qa_context_providers[context_provider_name]
-=======
-    dataset_name_or_filename: str, context_provider, num_samples, eval_metric_name
-):
-    dataset = load_qa_dataset(dataset_name_or_filename)
-
->>>>>>> 6653d735
     eval_metric = get_metric(eval_metric_name)
     instances = dataset if not num_samples else dataset[:num_samples]
 
     if eval_metric_name.startswith("promptfoo"):
         return await eval_metric.measure(instances, context_provider)
-<<<<<<< HEAD
-
-=======
->>>>>>> 6653d735
     else:
         return await deepeval_on_instances(instances, context_provider, eval_metric)
 
@@ -123,7 +81,6 @@
     parser = argparse.ArgumentParser()
 
     parser.add_argument("--dataset", type=str, required=True, help="Which dataset to evaluate on")
-<<<<<<< HEAD
     parser.add_argument(
         "--rag_option",
         type=str,
@@ -131,25 +88,12 @@
         required=True,
         help="RAG option to use for providing context",
     )
-=======
-    parser.add_argument("--with_cognee", action="store_true")
->>>>>>> 6653d735
     parser.add_argument("--num_samples", type=int, default=500)
     parser.add_argument("--metric_name", type=str, default="Correctness")
 
     args = parser.parse_args()
 
-<<<<<<< HEAD
     avg_score = asyncio.run(
         eval_on_QA_dataset(args.dataset, args.rag_option, args.num_samples, args.metric_name)
-=======
-    if args.with_cognee:
-        context_provider = get_context_with_cognee
-    else:
-        context_provider = get_context_without_cognee
-
-    avg_score = asyncio.run(
-        eval_on_QA_dataset(args.dataset, context_provider, args.num_samples, args.metric_name)
->>>>>>> 6653d735
     )
     logger.info(f"Average {args.metric_name}: {avg_score}")