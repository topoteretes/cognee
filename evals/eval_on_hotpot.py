import argparse
import asyncio
import statistics
from deepeval.dataset import EvaluationDataset
from deepeval.test_case import LLMTestCase
from tqdm import tqdm
<<<<<<< HEAD

=======
import logging
import cognee
from cognee.api.v1.search import SearchType
>>>>>>> 9c10303e
from cognee.infrastructure.llm.get_llm_client import get_llm_client
from cognee.infrastructure.llm.prompts import read_query_prompt, render_prompt
from evals.qa_dataset_utils import load_qa_dataset
from evals.qa_metrics_utils import get_metric
<<<<<<< HEAD
from evals.qa_context_provider_utils import qa_context_providers
=======

logger = logging.getLogger(__name__)


async def get_context_with_cognee(instance):
    await cognee.prune.prune_data()
    await cognee.prune.prune_system(metadata=True)

    for title, sentences in instance["context"]:
        await cognee.add("\n".join(sentences), dataset_name="QA")
    await cognee.cognify("QA")

    search_results = await cognee.search(SearchType.INSIGHTS, query_text=instance["question"])
    search_results_second = await cognee.search(
        SearchType.SUMMARIES, query_text=instance["question"]
    )
    search_results = search_results + search_results_second

    search_results_str = "\n".join([context_item["text"] for context_item in search_results])

    return search_results_str


async def get_context_without_cognee(instance):
    return instance["context"]
>>>>>>> 9c10303e


async def answer_qa_instance(instance, context_provider):
    context = await context_provider(instance)

    args = {
        "question": instance["question"],
        "context": context,
    }
    user_prompt = render_prompt("context_for_question.txt", args)
    system_prompt = read_query_prompt("answer_hotpot_using_cognee_search.txt")

    llm_client = get_llm_client()
    answer_prediction = await llm_client.acreate_structured_output(
        text_input=user_prompt,
        system_prompt=system_prompt,
        response_model=str,
    )

    return answer_prediction


async def deepeval_answers(instances, answers, eval_metric):
    test_cases = []

    for instance, answer in zip(instances, answers):
        test_case = LLMTestCase(
            input=instance["question"], actual_output=answer, expected_output=instance["answer"]
        )
        test_cases.append(test_case)

    eval_set = EvaluationDataset(test_cases)
    eval_results = eval_set.evaluate([eval_metric])

    return eval_results


<<<<<<< HEAD
async def eval_on_QA_dataset(
    dataset_name_or_filename: str, context_provider_name, num_samples, eval_metric_name
):
    dataset = load_qa_dataset(dataset_name_or_filename)
    context_provider = qa_context_providers[context_provider_name]
    eval_metric = get_metric(eval_metric_name)

    instances = dataset if not num_samples else dataset[:num_samples]

    if eval_metric_name.startswith("promptfoo"):
        return await eval_metric.measure(instances, context_provider)

=======
async def deepeval_on_instances(instances, context_provider, eval_metric):
>>>>>>> 9c10303e
    answers = []
    for instance in tqdm(instances, desc="Getting answers"):
        answer = await answer_qa_instance(instance, context_provider)
        answers.append(answer)

    eval_results = await deepeval_answers(instances, answers, eval_metric)
    avg_score = statistics.mean(
        [result.metrics_data[0].score for result in eval_results.test_results]
    )

    return avg_score


async def eval_on_QA_dataset(
    dataset_name_or_filename: str, context_provider, num_samples, eval_metric_name
):
    dataset = load_qa_dataset(dataset_name_or_filename)

    eval_metric = get_metric(eval_metric_name)
    instances = dataset if not num_samples else dataset[:num_samples]

    if eval_metric_name.startswith("promptfoo"):
        return await eval_metric.measure(instances, context_provider)
    else:
        return await deepeval_on_instances(instances, context_provider, eval_metric)


if __name__ == "__main__":
    parser = argparse.ArgumentParser()

    parser.add_argument("--dataset", type=str, required=True, help="Which dataset to evaluate on")
    parser.add_argument(
        "--rag_option",
        type=str,
        choices=qa_context_providers.keys(),
        required=True,
        help="RAG option to use for providing context",
    )
    parser.add_argument("--num_samples", type=int, default=500)
    parser.add_argument("--metric_name", type=str, default="Correctness")

    args = parser.parse_args()

    avg_score = asyncio.run(
        eval_on_QA_dataset(args.dataset, args.rag_option, args.num_samples, args.metric_name)
    )
    logger.info(f"Average {args.metric_name}: {avg_score}")<|MERGE_RESOLUTION|>--- conflicted
+++ resolved
@@ -4,46 +4,14 @@
 from deepeval.dataset import EvaluationDataset
 from deepeval.test_case import LLMTestCase
 from tqdm import tqdm
-<<<<<<< HEAD
-
-=======
 import logging
-import cognee
-from cognee.api.v1.search import SearchType
->>>>>>> 9c10303e
 from cognee.infrastructure.llm.get_llm_client import get_llm_client
 from cognee.infrastructure.llm.prompts import read_query_prompt, render_prompt
 from evals.qa_dataset_utils import load_qa_dataset
 from evals.qa_metrics_utils import get_metric
-<<<<<<< HEAD
 from evals.qa_context_provider_utils import qa_context_providers
-=======
 
 logger = logging.getLogger(__name__)
-
-
-async def get_context_with_cognee(instance):
-    await cognee.prune.prune_data()
-    await cognee.prune.prune_system(metadata=True)
-
-    for title, sentences in instance["context"]:
-        await cognee.add("\n".join(sentences), dataset_name="QA")
-    await cognee.cognify("QA")
-
-    search_results = await cognee.search(SearchType.INSIGHTS, query_text=instance["question"])
-    search_results_second = await cognee.search(
-        SearchType.SUMMARIES, query_text=instance["question"]
-    )
-    search_results = search_results + search_results_second
-
-    search_results_str = "\n".join([context_item["text"] for context_item in search_results])
-
-    return search_results_str
-
-
-async def get_context_without_cognee(instance):
-    return instance["context"]
->>>>>>> 9c10303e
 
 
 async def answer_qa_instance(instance, context_provider):
@@ -81,22 +49,7 @@
     return eval_results
 
 
-<<<<<<< HEAD
-async def eval_on_QA_dataset(
-    dataset_name_or_filename: str, context_provider_name, num_samples, eval_metric_name
-):
-    dataset = load_qa_dataset(dataset_name_or_filename)
-    context_provider = qa_context_providers[context_provider_name]
-    eval_metric = get_metric(eval_metric_name)
-
-    instances = dataset if not num_samples else dataset[:num_samples]
-
-    if eval_metric_name.startswith("promptfoo"):
-        return await eval_metric.measure(instances, context_provider)
-
-=======
 async def deepeval_on_instances(instances, context_provider, eval_metric):
->>>>>>> 9c10303e
     answers = []
     for instance in tqdm(instances, desc="Getting answers"):
         answer = await answer_qa_instance(instance, context_provider)
@@ -111,15 +64,16 @@
 
 
 async def eval_on_QA_dataset(
-    dataset_name_or_filename: str, context_provider, num_samples, eval_metric_name
+    dataset_name_or_filename: str, context_provider_name, num_samples, eval_metric_name
 ):
     dataset = load_qa_dataset(dataset_name_or_filename)
-
+    context_provider = qa_context_providers[context_provider_name]
     eval_metric = get_metric(eval_metric_name)
     instances = dataset if not num_samples else dataset[:num_samples]
 
     if eval_metric_name.startswith("promptfoo"):
         return await eval_metric.measure(instances, context_provider)
+
     else:
         return await deepeval_on_instances(instances, context_provider, eval_metric)
 
