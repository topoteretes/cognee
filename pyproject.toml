--- conflicted
+++ resolved
@@ -1,11 +1,7 @@
 [project]
 name = "cognee"
 
-<<<<<<< HEAD
-version = "0.3.3"
-=======
 version = "0.3.4.dev0"
->>>>>>> cdd77154
 description = "Cognee - is a library for enriching LLM context with a semantic layer for better understanding and reasoning."
 authors = [
     { name = "Vasilije Markovic" },
