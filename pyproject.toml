--- conflicted
+++ resolved
@@ -64,11 +64,8 @@
 api = [
     "uvicorn==0.34.0",
     "gunicorn>=20.1.0,<21",
-<<<<<<< HEAD
     "websockets>=15.0.1",
-=======
     "kuzu==0.9.0",
->>>>>>> 0f690fbf
 ]
 weaviate = ["weaviate-client==4.9.6"]
 qdrant = ["qdrant-client>=1.14.2,<2"]
