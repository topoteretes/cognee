[project]
name = "cognee"

version = "0.3.4"
description = "Cognee - is a library for enriching LLM context with a semantic layer for better understanding and reasoning."
authors = [
    { name = "Vasilije Markovic" },
    { name = "Boris Arzentar" },
]
requires-python = ">=3.10,<=3.13"
readme = "README.md"
license = "Apache-2.0"
classifiers = [
    "Development Status :: 4 - Beta",
    "Intended Audience :: Developers",
    "License :: OSI Approved :: Apache Software License",
    "Topic :: Software Development :: Libraries",
    "Operating System :: MacOS :: MacOS X",
    "Operating System :: POSIX :: Linux",
    "Operating System :: Microsoft :: Windows",
]
dependencies = [
    "openai>=1.80.1",
    "python-dotenv>=1.0.1,<2.0.0",
    "pydantic>=2.10.5,<3.0.0",
    "pydantic-settings>=2.2.1,<3",
    "typing_extensions>=4.12.2,<5.0.0",
    "numpy>=1.26.4, <=4.0.0",
    "sqlalchemy>=2.0.39,<3.0.0",
    "aiosqlite>=0.20.0,<1.0.0",
    "tiktoken>=0.8.0,<1.0.0",
    "litellm>=1.76.0",
    "instructor>=1.9.1,<2.0.0",
    "filetype>=1.2.0,<2.0.0",
    "aiohttp>=3.11.14,<4.0.0",
    "aiofiles>=23.2.1,<24.0.0",
    "rdflib>=7.1.4,<7.2.0",
    "pypdf>=4.1.0,<7.0.0",
    "jinja2>=3.1.3,<4",
    "lancedb>=0.24.0,<1.0.0",
    "nbformat>=5.7.0,<6.0.0",
    "alembic>=1.13.3,<2",
    "scikit-learn>=1.6.1,<2",
    "limits>=4.4.1,<5",
    "fastapi>=0.115.7,<1.0.0",
    "python-multipart>=0.0.20,<1.0.0",
    "fastapi-users[sqlalchemy]>=14.0.1,<15.0.0",
    "structlog>=25.2.0,<26",
    "pympler>=1.1,<2.0.0",
    "onnxruntime>=1.0.0,<2.0.0",
<<<<<<< HEAD
    "pylance>=0.22.0,<=0.36.0",
=======
>>>>>>> bb0ae06a
    "kuzu (==0.11.0)",
    "python-magic-bin<0.5 ; platform_system == 'Windows'", # Only needed for Windows
    "fastembed<=0.6.0 ",
    "networkx>=3.4.2,<4",
    "uvicorn>=0.34.0,<1.0.0",
    "gunicorn>=20.1.0,<24",
    "websockets>=15.0.1,<16.0.0"

]

[project.optional-dependencies]
api=[]

distributed = [
    "modal>=1.0.5,<2.0.0",
]

neo4j = ["neo4j>=5.28.0,<6"]
neptune = ["langchain_aws>=0.2.22"]
postgres = [
    "psycopg2>=2.9.10,<3",
    "pgvector>=0.3.5,<0.4",
    "asyncpg>=0.30.0,<1.0.0",
]
postgres-binary = [
    "psycopg2-binary>=2.9.10,<3.0.0",
    "pgvector>=0.3.5,<0.4",
    "asyncpg>=0.30.0,<1.0.0",
]
notebook = ["notebook>=7.1.0,<8"]
langchain = [
    "langsmith>=0.2.3,<1.0.0",
    "langchain_text_splitters>=0.3.2,<1.0.0",
]
llama-index = ["llama-index-core>=0.12.11,<0.13"]
gemini = ["google-generativeai>=0.8.4,<0.9"]
huggingface = ["transformers>=4.46.3,<5"]
ollama = ["transformers>=4.46.3,<5"]
mistral = ["mistral-common>=1.5.2,<2"]
anthropic = ["anthropic>=0.27"]
deepeval = ["deepeval>=3.0.1,<4"]
posthog = ["posthog>=3.5.0,<4"]
falkordb = ["falkordb>=1.0.9,<2.0.0"]
groq = ["groq>=0.8.0,<1.0.0"]
chromadb = [
    "chromadb>=0.6,<0.7",
    "pypika==0.48.9",
]
docs = ["unstructured[csv, doc, docx, epub, md, odt, org, ppt, pptx, rst, rtf, tsv, xlsx]>=0.18.1,<19"]
codegraph = [
    "fastembed<=0.6.0 ; python_version < '3.13'",
    "transformers>=4.46.3,<5",
    "tree-sitter>=0.24.0,<0.25",
    "tree-sitter-python>=0.23.6,<0.24",
]
evals = [
    "plotly>=6.0.0,<7",
    "gdown>=5.2.0,<6",
    "pandas>=2.2.2,<3.0.0",
    "matplotlib>=3.8.3,<4",
]

graphiti = ["graphiti-core>=0.7.0,<0.8"]
# Note: New s3fs and boto3 versions don't work well together
# Always use comaptible fixed versions of these two dependencies
aws = ["s3fs[boto3]==2025.3.2"]
dlt = ["dlt[sqlalchemy]>=1.9.0,<2"]
baml = ["baml-py (==0.206.0)"]
dev = [
    "pytest>=7.4.0,<8",
    "pytest-cov>=6.1.1,<7.0.0",
    "pytest-asyncio>=0.21.1,<0.22",
    "coverage>=7.3.2,<8",
    "mypy>=1.7.1,<2",
    "pre-commit>=4.0.1,<5",
    "notebook>=7.1.0,<8",
    "deptry>=0.20.0,<0.21",
    "pylint>=3.0.3,<4",
    "ruff>=0.9.2,<=0.13.1",
    "tweepy>=4.14.0,<5.0.0",
    "gitpython>=3.1.43,<4",
    "mkdocs-material>=9.5.42,<10",
    "mkdocs-minify-plugin>=0.8.0,<0.9",
    "mkdocstrings[python]>=0.26.2,<0.27",
]
debug = ["debugpy>=1.8.9,<2.0.0"]

monitoring = ["sentry-sdk[fastapi]>=2.9.0,<3", "langfuse>=2.32.0,<3"]

[project.urls]
Homepage = "https://www.cognee.ai"
Repository = "https://github.com/topoteretes/cognee"

[project.scripts]
cognee-cli = "cognee.cli._cognee:main"

[build-system]
requires = ["hatchling"]
build-backend = "hatchling.build"

[tool.hatch.build]
exclude = [
  "/bin",
  "/dist",
  "/.data",
  "/.github",
  "/alembic",
  "/deployment",
  "/cognee-mcp",
  "/cognee-frontend",
  "/examples",
  "/helm",
  "/licenses",
  "/logs",
  "/notebooks",
  "/profiling",
  "/tests",
  "/tools",
]

[tool.hatch.build.targets.wheel]
packages = ["cognee", "distributed"]

[tool.ruff]
line-length = 100
exclude = [
    "migrations/",  # Ignore migrations directory
    "notebooks/",       # Ignore notebook files
    "build/",           # Ignore build directory
    "cognee/pipelines.py",
    "cognee/modules/users/models/Group.py",
    "cognee/modules/users/models/ACL.py",
    "cognee/modules/pipelines/models/Task.py",
    "cognee/modules/data/models/Dataset.py"
]

[tool.ruff.lint]
ignore = ["F401"]<|MERGE_RESOLUTION|>--- conflicted
+++ resolved
@@ -48,10 +48,7 @@
     "structlog>=25.2.0,<26",
     "pympler>=1.1,<2.0.0",
     "onnxruntime>=1.0.0,<2.0.0",
-<<<<<<< HEAD
     "pylance>=0.22.0,<=0.36.0",
-=======
->>>>>>> bb0ae06a
     "kuzu (==0.11.0)",
     "python-magic-bin<0.5 ; platform_system == 'Windows'", # Only needed for Windows
     "fastembed<=0.6.0 ",
@@ -59,7 +56,6 @@
     "uvicorn>=0.34.0,<1.0.0",
     "gunicorn>=20.1.0,<24",
     "websockets>=15.0.1,<16.0.0"
-
 ]
 
 [project.optional-dependencies]
