--- conflicted
+++ resolved
@@ -81,11 +81,8 @@
 gdown = {version = "^5.2.0", optional = true}
 qasync = {version = "^0.27.1", optional = true}
 graphiti-core = {version = "^0.7.0", optional = true}
-<<<<<<< HEAD
 owlready2 = "^0.47"
 structlog = "^25.2.0"
-=======
->>>>>>> d192d1fe
 
 
 [tool.poetry.extras]
