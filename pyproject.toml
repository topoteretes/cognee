--- conflicted
+++ resolved
@@ -26,16 +26,11 @@
     "typing_extensions==4.12.2",
     "nltk==3.9.1",
     "numpy>=1.26.4, <=2.1",
-<<<<<<< HEAD
-    "pandas==2.2.2",
-    "boto3>=1.26.125,<2",
-=======
     "pandas==2.2.3",
     # Note: New s3fs and boto3 versions don't work well together
     # Always use comaptible fixed versions of these two dependencies
     "s3fs==2025.3.2",
     "boto3==1.37.1",
->>>>>>> ad943d06
     "botocore>=1.35.54,<2",
     "sqlalchemy==2.0.39",
     "aiosqlite>=0.20.0,<0.21",
