--- conflicted
+++ resolved
@@ -53,13 +53,10 @@
 pypdf = "^4.1.0"
 anthropic = "^0.21.3"
 xmltodict = "^0.13.0"
-<<<<<<< HEAD
-matplotlib = "^3.8.3"
 neo4j = "^5.18.0"
-=======
 jinja2 = "^3.1.3"
 matplotlib = "^3.8.3"
->>>>>>> e25cd00e
+
 
 [tool.poetry.extras]
 dbt = ["dbt-core", "dbt-redshift", "dbt-bigquery", "dbt-duckdb", "dbt-snowflake", "dbt-athena-community", "dbt-databricks"]
