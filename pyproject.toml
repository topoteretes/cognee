[project]
name = "cognee"
version = "0.2.1-dev1"
description = "Cognee - is a library for enriching LLM context with a semantic layer for better understanding and reasoning."
authors = [
    { name = "Vasilije Markovic" },
    { name = "Boris Arzentar" },
]
requires-python = ">=3.10,<=3.13"
readme = "README.md"
license = "Apache-2.0"
classifiers = [
    "Development Status :: 4 - Beta",
    "Intended Audience :: Developers",
    "License :: OSI Approved :: Apache Software License",
    "Topic :: Software Development :: Libraries",
    "Operating System :: MacOS :: MacOS X",
    "Operating System :: POSIX :: Linux",
    "Operating System :: Microsoft :: Windows",
]
dependencies = [
    "openai>=1.80.1,<2",
    "python-dotenv>=1.0.1,<2.0.0",
    "pydantic>=2.10.5,<3.0.0",
    "pydantic-settings>=2.2.1,<3",
    "typing_extensions>=4.12.2,<5.0.0",
    "nltk>=3.9.1,<4.0.0",
    "numpy>=1.26.4, <=2.3.1",
    "pandas>=2.2.2,<3.0.0",
    # Note: New s3fs and boto3 versions don't work well together
    # Always use comaptible fixed versions of these two dependencies
    "s3fs[boto3]==2025.3.2",
    "sqlalchemy>=2.0.39,<3.0.0",
    "aiosqlite>=0.20.0,<1.0.0",
    "tiktoken>=0.8.0,<1.0.0",
    "litellm>=1.57.4, <1.71.0",
    "instructor>=1.9.1,<2.0.0",
    "langfuse>=2.32.0,<3",
    "filetype>=1.2.0,<2.0.0",
    "aiohttp>=3.11.14,<4.0.0",
    "aiofiles>=23.2.1,<24.0.0",
    "rdflib>=7.1.4,<7.2.0",
    "graphistry>=0.33.5,<0.34",
    "pypdf>=4.1.0,<6.0.0",
    "jinja2>=3.1.3,<4",
    "matplotlib>=3.8.3,<4",
    "networkx>=3.4.2,<4",
    "lancedb>=0.24.0,<1.0.0",
    "alembic>=1.13.3,<2",
    "pre-commit>=4.0.1,<5",
    "scikit-learn>=1.6.1,<2",
    "limits>=4.4.1,<5",
    "fastapi>=0.115.7,<1.0.0",
    "python-multipart>=0.0.20,<1.0.0",
    "fastapi-users[sqlalchemy]>=14.0.1,<15.0.0",
    "dlt[sqlalchemy]>=1.9.0,<2",
    "sentry-sdk[fastapi]>=2.9.0,<3",
    "structlog>=25.2.0,<26",
<<<<<<< HEAD
    "pympler>=1.1",
    "onnxruntime<=1.21.1",
    "pylance==0.22.0",
    "kuzu==0.9.0",
=======
    "pympler>=1.1,<2.0.0",
    "onnxruntime>=1.0.0,<2.0.0",
    "pylance>=0.22.0,<1.0.0",
    "kuzu (==0.11.0)"
>>>>>>> 7f62daeb
]

[project.optional-dependencies]
api = [
    "uvicorn>=0.34.0,<1.0.0",
    "gunicorn>=20.1.0,<24",
    "websockets>=15.0.1,<16.0.0"
]
distributed = [
    "modal>=1.0.5,<2.0.0",
]
weaviate = ["weaviate-client>=4.9.6,<5.0.0"]
qdrant = ["qdrant-client>=1.14.2,<2"]
neo4j = ["neo4j>=5.28.0,<6"]
postgres = [
    "psycopg2>=2.9.10,<3",
    "pgvector>=0.3.5,<0.4",
    "asyncpg>=0.30.0,<1.0.0",
]
postgres-binary = [
    "psycopg2>=2.9.10,<3",
    "pgvector>=0.3.5,<0.4",
    "asyncpg>=0.30.0,<1.0.0",
    "psycopg2-binary>=2.9.10,<3.0.0",
]
notebook = ["notebook>=7.1.0,<8"]
langchain = [
    "langsmith>=0.2.3,<1.0.0",
    "langchain_text_splitters>=0.3.2,<1.0.0",
]
llama-index = ["llama-index-core>=0.12.11,<0.13"]
gemini = ["google-generativeai>=0.8.4,<0.9"]
huggingface = ["transformers>=4.46.3,<5"]
ollama = ["transformers>=4.46.3,<5"]
mistral = ["mistral-common>=1.5.2,<2"]
anthropic = ["anthropic>=0.26.1,<0.27"]
deepeval = ["deepeval>=2.0.1,<3"]
posthog = ["posthog>=3.5.0,<4"]
falkordb = ["falkordb>=1.0.9,<2.0.0"]
groq = ["groq>=0.8.0,<1.0.0"]
milvus = ["pymilvus>=2.5.0,<3"]
chromadb = [
    "chromadb>=0.3.0,<0.7",
    "pypika==0.48.8",
]
docs = ["unstructured[csv, doc, docx, epub, md, odt, org, ppt, pptx, rst, rtf, tsv, xlsx]>=0.18.1,<19"]
codegraph = [
    "fastembed<=0.6.0 ; python_version < '3.13'",
    "transformers>=4.46.3,<5",
    "tree-sitter>=0.24.0,<0.25",
    "tree-sitter-python>=0.23.6,<0.24",
]
evals = [
    "plotly>=6.0.0,<7",
    "gdown>=5.2.0,<6",
]
gui = [
    "pyside6>=6.8.3,<7",
    "qasync>=0.27.1,<0.28",
]
graphiti = ["graphiti-core>=0.7.0,<0.8"]
# Note: New s3fs and boto3 versions don't work well together
# Always use comaptible fixed versions of these two dependencies
aws = ["s3fs[boto3]==2025.3.2"]
dev = [
    "pytest>=7.4.0,<8",
    "pytest-cov>=6.1.1,<7.0.0",
    "pytest-asyncio>=0.21.1,<0.22",
    "coverage>=7.3.2,<8",
    "mypy>=1.7.1,<2",
    "notebook>=7.1.0,<8",
    "deptry>=0.20.0,<0.21",
    "pylint>=3.0.3,<4",
    "ruff>=0.9.2,<1.0.0",
    "tweepy>=4.14.0,<5.0.0",
    "gitpython>=3.1.43,<4",
    "mkdocs-material>=9.5.42,<10",
    "mkdocs-minify-plugin>=0.8.0,<0.9",
    "mkdocstrings[python]>=0.26.2,<0.27",
]
debug = ["debugpy>=1.8.9,<2.0.0"]

[project.urls]
Homepage = "https://www.cognee.ai"
Repository = "https://github.com/topoteretes/cognee"

[build-system]
requires = ["hatchling"]
build-backend = "hatchling.build"

[tool.hatch.build]
exclude = [
  "/bin",
  "/dist",
  "/.data",
  "/.github",
  "/alembic",
  "/distributed",
  "/deployment",
  "/cognee-mcp",
  "/cognee-frontend",
  "/examples",
  "/helm",
  "/licenses",
  "/logs",
  "/notebooks",
  "/profiling",
  "/tests",
  "/tools",
]

[tool.ruff]
line-length = 100
exclude = [
    "migrations/",  # Ignore migrations directory
    "notebooks/",       # Ignore notebook files
    "build/",           # Ignore build directory
    "cognee/pipelines.py",
    "cognee/modules/users/models/Group.py",
    "cognee/modules/users/models/ACL.py",
    "cognee/modules/pipelines/models/Task.py",
    "cognee/modules/data/models/Dataset.py"
]

[tool.ruff.lint]
ignore = ["F401"]<|MERGE_RESOLUTION|>--- conflicted
+++ resolved
@@ -56,17 +56,11 @@
     "dlt[sqlalchemy]>=1.9.0,<2",
     "sentry-sdk[fastapi]>=2.9.0,<3",
     "structlog>=25.2.0,<26",
-<<<<<<< HEAD
-    "pympler>=1.1",
-    "onnxruntime<=1.21.1",
-    "pylance==0.22.0",
-    "kuzu==0.9.0",
-=======
     "pympler>=1.1,<2.0.0",
     "onnxruntime>=1.0.0,<2.0.0",
     "pylance>=0.22.0,<1.0.0",
     "kuzu (==0.11.0)"
->>>>>>> 7f62daeb
+
 ]
 
 [project.optional-dependencies]
