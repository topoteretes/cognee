--- conflicted
+++ resolved
@@ -80,11 +80,8 @@
 google-generativeai = {version = "^0.8.4", optional = true}
 parso = {version = "^0.8.4", optional = true}
 jedi =  {version = "^0.19.2", optional = true}
-<<<<<<< HEAD
 plotly = "^6.0.0"
-=======
 mistral-common = {version = "^1.5.2", optional = true}
->>>>>>> 186b82c1
 
 
 [tool.poetry.extras]
