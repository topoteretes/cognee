"use client";

import { v4 as uuid4 } from "uuid";
import classNames from "classnames";
import { Fragment, MutableRefObject, useCallback, useEffect, useRef, useState } from "react";

import { CaretIcon, PlusIcon } from "@/ui/Icons";
import { IconButton, PopupMenu, TextArea } from "@/ui/elements";
import { GraphControlsAPI } from "@/app/(graph)/GraphControls";
import GraphVisualization, { GraphVisualizationAPI } from "@/app/(graph)/GraphVisualization";

import NotebookCellHeader from "./NotebookCellHeader";
import { Cell, Notebook as NotebookType } from "./types";

interface NotebookProps {
  notebook: NotebookType;
  runCell: (notebook: NotebookType, cell: Cell, cogneeInstance: string) => Promise<void>;
  updateNotebook: (updatedNotebook: NotebookType) => void;
}

export default function Notebook({ notebook, updateNotebook, runCell }: NotebookProps) {
  useEffect(() => {
    if (notebook.cells.length === 0) {
      const newCell: Cell = {
        id: uuid4(),
        name: "first cell",
        type: "code",
        content: "",
      };
      updateNotebook({
       ...notebook,
        cells: [newCell],
      });
      toggleCellOpen(newCell.id)
    }
  }, [notebook, updateNotebook]);

  const handleCellRun = useCallback((cell: Cell, cogneeInstance: string) => {
    return runCell(notebook, cell, cogneeInstance);
  }, [notebook, runCell]);

  const handleCellAdd = useCallback((afterCellIndex: number, cellType: "markdown" | "code") => {
    const newCell: Cell = {
      id: uuid4(),
      name: "new cell",
      type: cellType,
      content: "",
    };

    const newNotebook = {
      ...notebook,
      cells: [
        ...notebook.cells.slice(0, afterCellIndex + 1),
        newCell,
        ...notebook.cells.slice(afterCellIndex + 1),
      ],
    };

    toggleCellOpen(newCell.id);
    updateNotebook(newNotebook);
  }, [notebook, updateNotebook]);

  const handleCellRemove = useCallback((cell: Cell) => {
    updateNotebook({
      ...notebook,
      cells: notebook.cells.filter((c: Cell) => c.id !== cell.id),
    });
  }, [notebook, updateNotebook]);

  const handleCellInputChange = useCallback((notebook: NotebookType, cell: Cell, value: string) => {
    const newCell = {...cell, content: value };

    updateNotebook({
      ...notebook,
      cells: notebook.cells.map((cell: Cell) => (cell.id === newCell.id ? newCell : cell)),
    });
  }, [updateNotebook]);

  const handleCellUp = useCallback((cell: Cell) => {
    const index = notebook.cells.indexOf(cell);

    if (index > 0) {
      const newCells = [...notebook.cells];
      newCells[index] = notebook.cells[index - 1];
      newCells[index - 1] = cell;

      updateNotebook({
        ...notebook,
        cells: newCells,
      });
    }
  }, [notebook, updateNotebook]);

  const handleCellDown = useCallback((cell: Cell) => {
    const index = notebook.cells.indexOf(cell);

    if (index < notebook.cells.length - 1) {
      const newCells = [...notebook.cells];
      newCells[index] = notebook.cells[index + 1];
      newCells[index + 1] = cell;

      updateNotebook({
        ...notebook,
        cells: newCells,
      });
    }
  }, [notebook, updateNotebook]);

  const handleCellRename = useCallback((cell: Cell) => {
    const newName = prompt("Enter a new name for the cell:");

    if (newName) {
      updateNotebook({
       ...notebook,
        cells: notebook.cells.map((c: Cell) => (c.id === cell.id ? {...c, name: newName } : c)),
      });
    }
  }, [notebook, updateNotebook]);

  const [openCells, setOpenCells] = useState(new Set(notebook.cells.map((c: Cell) => c.id)));

  const toggleCellOpen = (id: string) => {
    setOpenCells((prev) => {
      const newState = new Set(prev);

      if (newState.has(id)) {
        newState.delete(id)
      } else {
        newState.add(id);
      }

      return newState;
    });
  };

  return (
    <div className="bg-white rounded-xl flex flex-col gap-0.5 px-7 py-5 flex-1">
      <div className="mb-5">{notebook.name}</div>

      {notebook.cells.map((cell: Cell, index) => (
        <Fragment key={cell.id}>
          <div key={cell.id} className="flex flex-row rounded-xl border-1 border-gray-100">
            <div className="flex flex-col flex-1 relative">
              {cell.type === "code" ? (
                <>
                  <div className="absolute left-[-1.35rem] top-2.5">
                    <IconButton className="p-[0.25rem] m-[-0.25rem]" onClick={toggleCellOpen.bind(null, cell.id)}>
                      <CaretIcon className={classNames("transition-transform", openCells.has(cell.id) ? "rotate-0" : "rotate-180")} />
                    </IconButton>
                  </div>

                  <NotebookCellHeader
                    cell={cell}
                    runCell={handleCellRun}
                    renameCell={handleCellRename}
                    removeCell={handleCellRemove}
                    moveCellUp={handleCellUp}
                    moveCellDown={handleCellDown}
                    className="rounded-tl-xl rounded-tr-xl"
                  />

                  {openCells.has(cell.id) && (
                    <>
                      <TextArea
                        value={cell.content}
                        onChange={handleCellInputChange.bind(null, notebook, cell)}
                        // onKeyUp={handleCellRunOnEnter}
                        isAutoExpanding
                        name="cellInput"
                        placeholder="Type your code here..."
                        contentEditable={true}
                        className="resize-none min-h-36 max-h-96 overflow-y-auto rounded-tl-none rounded-tr-none rounded-bl-xl rounded-br-xl border-0 !outline-0"
                      />

                      <div className="flex flex-col bg-gray-100 overflow-x-auto max-w-full">
                        {cell.result && (
                          <div className="px-2 py-2">
                            output: <CellResult content={cell.result} />
                          </div>
                        )}
                        {cell.error && (
                          <div className="px-2 py-2">
                            error: {cell.error}
                          </div>
                        )}
                      </div>
                    </>
                  )}
                </>
              ) : (
                openCells.has(cell.id) && (
                  <TextArea
                    value={cell.content}
                    onChange={handleCellInputChange.bind(null, notebook, cell)}
                    // onKeyUp={handleCellRunOnEnter}
                    isAutoExpanding
                    name="cellInput"
                    placeholder="Type your text here..."
                    contentEditable={true}
                    className="resize-none min-h-24 max-h-96 overflow-y-auto rounded-tl-none rounded-tr-none rounded-bl-xl rounded-br-xl border-0 !outline-0"
                  />
                )
              )}
            </div>
          </div>
          <div className="ml-[-1.35rem]">
            <PopupMenu
              openToRight={true}
              triggerElement={<PlusIcon />}
              triggerClassName="p-[0.25rem] m-[-0.25rem]"
            >
              <div className="flex flex-col gap-0.5">
                <button
                  onClick={() => handleCellAdd(index, "markdown")}
                  className="hover:bg-gray-100 w-full text-left px-2 cursor-pointer"
                >
                  <span>text</span>
                </button>
              </div>
              <div
                onClick={() => handleCellAdd(index, "code")}
                className="hover:bg-gray-100 w-full text-left px-2 cursor-pointer"
              >
                <span>code</span>
              </div>
            </PopupMenu>
          </div>
        </Fragment>
      ))}
    </div>
  );
}


function CellResult({ content }: { content: [] }) {
  const parsedContent = [];

  const graphRef = useRef<GraphVisualizationAPI>();
  const graphControls = useRef<GraphControlsAPI>({
    setSelectedNode: () => {},
    getSelectedNode: () => null,
  });

  for (const line of content) {
    try {
      if (Array.isArray(line)) {
        // Insights search returns uncommon graph data structure
        if (Array.from(line).length > 0 && Array.isArray(line[0]) && line[0][1]["relationship_name"]) {
          parsedContent.push(
            <div key={line[0][1]["relationship_name"]} className="w-full h-full bg-white">
              <span className="text-sm pl-2 mb-4">reasoning graph</span>
              <GraphVisualization
                data={transformInsightsGraphData(line)}
                ref={graphRef as MutableRefObject<GraphVisualizationAPI>}
                graphControls={graphControls}
                className="min-h-48"
              />
            </div>
          );
          continue;
        }

        // @ts-expect-error line can be Array or string
        for (const item of line) {
          if (
            typeof item === "object" && item["search_result"] && (typeof(item["search_result"]) === "string"
            || (Array.isArray(item["search_result"]) && typeof(item["search_result"][0]) === "string"))
          ) {
            parsedContent.push(
              <div key={String(item["search_result"])} className="w-full h-full bg-white">
                <span className="text-sm pl-2 mb-4">query response (dataset: {item["dataset_name"]})</span>
                <span className="block px-2 py-2 whitespace-normal">{item["search_result"]}</span>
              </div>
            );
          } else if (typeof(item) === "object" && item["search_result"] && typeof(item["search_result"]) === "object") {
            parsedContent.push(
              <pre className="px-2 w-full h-full bg-white text-sm" key={String(item).slice(0, -10)}>
                {JSON.stringify(item, null, 2)}
              </pre>
            )
          } else if (typeof(item) === "string") {
            parsedContent.push(
              <pre className="px-2 w-full h-full bg-white text-sm whitespace-normal" key={item.slice(0, -10)}>
                {item}
              </pre>
            );
          } else if (typeof(item) === "object" && !(item["search_result"] || item["graphs"])) {
            parsedContent.push(
              <pre className="px-2 w-full h-full bg-white text-sm" key={String(item).slice(0, -10)}>
                {JSON.stringify(item, null, 2)}
              </pre>
            )
          }

          if (typeof item === "object" && item["graphs"] && typeof item["graphs"] === "object") {
            Object.entries<{ nodes: []; edges: []; }>(item["graphs"]).forEach(([datasetName, graph]) => {
              parsedContent.push(
                <div key={datasetName} className="w-full h-full bg-white">
                  <span className="text-sm pl-2 mb-4">reasoning graph (datasets: {datasetName})</span>
                  <GraphVisualization
                    data={transformToVisualizationData(graph)}
                    ref={graphRef as MutableRefObject<GraphVisualizationAPI>}
                    graphControls={graphControls}
                    className="min-h-80"
                  />
                </div>
              );
            });
          }
        }
      }
<<<<<<< HEAD
      if (typeof(line) === "object" && line["result"]) {
=======

      if (typeof(line) === "object" && line["result"] && typeof(line["result"]) === "string") {
>>>>>>> cdd77154
        const datasets = Array.from(
          // eslint-disable-next-line @typescript-eslint/no-explicit-any
          new Set(Object.values(line["datasets"]).map((dataset: any) => dataset.name))
        ).join(", ");

        parsedContent.push(
<<<<<<< HEAD
          <div className="w-full h-full bg-white">
            <span className="text-sm pl-2 mb-4">query response (datasets: {datasets})</span>
            <span className="block px-2 py-2">{line["result"]}</span>
=======
          <div key={line["result"]} className="w-full h-full bg-white">
            <span className="text-sm pl-2 mb-4">query response (datasets: {datasets})</span>
            <span className="block px-2 py-2 whitespace-normal">{line["result"]}</span>
>>>>>>> cdd77154
          </div>
        );
      }
      if (typeof(line) === "object" && line["graphs"]) {
        Object.entries<{ nodes: []; edges: []; }>(line["graphs"]).forEach(([datasetName, graph]) => {
          parsedContent.push(
            <div key={datasetName} className="w-full h-full bg-white">
              <span className="text-sm pl-2 mb-4">reasoning graph (datasets: {datasetName})</span>
              <GraphVisualization
                data={transformToVisualizationData(graph)}
                ref={graphRef as MutableRefObject<GraphVisualizationAPI>}
                graphControls={graphControls}
                className="min-h-80"
              />
            </div>
          );
        });
      }

      if (typeof(line) === "object" && line["result"] && typeof(line["result"]) === "object") {
        parsedContent.push(
          <pre className="px-2 w-full h-full bg-white text-sm" key={String(line).slice(0, -10)}>
            {JSON.stringify(line["result"], null, 2)}
          </pre>
        )
      }
      if (typeof(line) === "string") {
        parsedContent.push(
          <pre className="px-2 w-full h-full bg-white text-sm whitespace-normal" key={String(line).slice(0, -10)}>
            {line}
          </pre>
        )
      }
    } catch (error) {
      console.error(error);
      parsedContent.push(
        <pre className="px-2 w-full h-full bg-white text-sm whitespace-normal" key={String(line).slice(0, -10)}>
          {line}
        </pre>
      );
    }
  }

  return parsedContent.map((item, index) => (
    <div key={index} className="px-2 py-1">
      {item}
    </div>
  ));

};

function transformToVisualizationData(graph: { nodes: [], edges: [] }) {
  return {
    nodes: graph.nodes,
    links: graph.edges,
  };
}

type Triplet = [{
  id: string,
  name: string,
  type: string,
}, {
  relationship_name: string,
}, {
  id: string,
  name: string,
  type: string,
}]

function transformInsightsGraphData(triplets: Triplet[]) {
  const nodes: {
    [key: string]: {
      id: string,
      label: string,
      type: string,
    }
  } = {};
  const links: {
    [key: string]: {
      source: string,
      target: string,
      label: string,
    }
  } = {};          

  for (const triplet of triplets) {
    nodes[triplet[0].id] = {
      id: triplet[0].id,
      label: triplet[0].name || triplet[0].id,
      type: triplet[0].type,
    };
    nodes[triplet[2].id] = {
      id: triplet[2].id,
      label: triplet[2].name || triplet[2].id,
      type: triplet[2].type,
    };
    const linkKey = `${triplet[0]["id"]}_${triplet[1]["relationship_name"]}_${triplet[2]["id"]}`;
    links[linkKey] = {
      source: triplet[0].id,
      target: triplet[2].id,
      label: triplet[1]["relationship_name"],
    };
  }
  
  return {
    nodes: Object.values(nodes),
    links: Object.values(links),
  };
}<|MERGE_RESOLUTION|>--- conflicted
+++ resolved
@@ -309,27 +309,17 @@
           }
         }
       }
-<<<<<<< HEAD
-      if (typeof(line) === "object" && line["result"]) {
-=======
 
       if (typeof(line) === "object" && line["result"] && typeof(line["result"]) === "string") {
->>>>>>> cdd77154
         const datasets = Array.from(
           // eslint-disable-next-line @typescript-eslint/no-explicit-any
           new Set(Object.values(line["datasets"]).map((dataset: any) => dataset.name))
         ).join(", ");
 
         parsedContent.push(
-<<<<<<< HEAD
-          <div className="w-full h-full bg-white">
-            <span className="text-sm pl-2 mb-4">query response (datasets: {datasets})</span>
-            <span className="block px-2 py-2">{line["result"]}</span>
-=======
           <div key={line["result"]} className="w-full h-full bg-white">
             <span className="text-sm pl-2 mb-4">query response (datasets: {datasets})</span>
             <span className="block px-2 py-2 whitespace-normal">{line["result"]}</span>
->>>>>>> cdd77154
           </div>
         );
       }
