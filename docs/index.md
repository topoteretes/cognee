# cognee 


## Make data processing for LLMs easy


_Open-source framework for creating knowledge graphs and data models for LLMs._


---


[![Twitter Follow](https://img.shields.io/twitter/follow/tricalt?style=social)](https://twitter.com/tricalt)

[![Downloads](https://img.shields.io/pypi/dm/cognee.svg)](https://pypi.python.org/pypi/cognee)



cognee makes it easy to reliably enrich data for Large Language Models (LLMs) like GPT-3.5, GPT-4, GPT-4-Vision, including in the future the open source models like Mistral/Mixtral from Together, Anyscale, Ollama, and llama-cpp-python.

By leveraging various tools like graph databases, function calling, tool calling and Pydantic; cognee stands out for its aim to emulate human memory for LLM apps and frameworks. 

We leverage Neo4j to do the heavy lifting and dlt to load the data, and we've built a simple, easy-to-use API on top of it by helping you manage your context



## Getting Started

### Setup

Create `.env` file in your project root directory in order to store environment variables such as API keys.

<<<<<<< HEAD
pip install "cognee[weaviate]"
=======
Note: Don't push `.env` file to git repo as it will expose those keys to others.
>>>>>>> e25cd00e

If cognee is installed with Weaviate as a vector database provider, add Weaviate environment variables:
```
WEAVIATE_URL = "YOUR_WEAVIATE_URL"
WEAVIATE_API_KEY = "YOUR_WEAVIATE_API_KEY"
```

Otherwise if cognee is installed with a default (Qdrant) vector database provider, add Qdrant environment variables:
```
QDRANT_URL = "YOUR_QDRANT_URL"
QDRANT_API_KEY = "YOUR_QDRANT_API_KEY"
```

Add OpenAI API Key environment variable:
```
OPENAI_API_KEY = "YOUR_OPENAI_API_KEY"
```

<<<<<<< HEAD
os.environ["WEAVIATE_URL"] = "YOUR_WEAVIATE_URL"
os.environ["WEAVIATE_API_KEY"] = "YOUR_WEAVIATE_API_KEY"

os.environ["OPENAI_API_KEY"] = "YOUR_OPENAI_API_KEY"
=======
Cognee stores data and system files inside the library directory, which is lost if the library folder is removed.
You can change the directories where cognee will store data and system files by calling config functions:
```
import cognee
>>>>>>> e25cd00e

cognee.config.system_root_directory(absolute_path_to_directory)

cognee.config.data_root_directory(absolute_path_to_directory)
```

#### Without .env file

```
<<<<<<< HEAD
import cognee

text = """Natural language processing (NLP) is an interdisciplinary
       subfield of computer science and information retrieval"""

cognee.add(text) # Add a new piece of information

cognee.cognify() # Use LLMs and cognee to create knowledge

search_results = cognee.search("SIMILARITY", "computer science") # Query cognee for the knowledge

for result_text in search_results[0]:
    print(result_text)
    
=======
import os

os.environ["WEAVIATE_URL"] = "YOUR_WEAVIATE_URL"
os.environ["WEAVIATE_API_KEY"] = "YOUR_WEAVIATE_API_KEY"

os.environ["OPENAI_API_KEY"] = "YOUR_OPENAI_API_KEY"

```

### Run

Add a new piece of information to the storage:
```
import cognee

cognee.add("some_text", dataset_name)

cognee.add([
    "some_text_1",
    "some_text_2",
    "some_text_3",
    ...
])
```
Or
```
cognee.add("file://{absolute_path_to_file}", dataset_name)

cognee.add(
    [
        "file://{absolute_path_to_file_1}",
        "file://{absolute_path_to_file_2}",
        "file://{absolute_path_to_file_3}",
        ...
    ],
    dataset_name
)
```
Or
```
cognee.add("data://{absolute_path_to_directory}", dataset_name)

# This is useful if you have a directory with files organized in subdirectories.
# You can target which directory to add by providing dataset_name.
# Example:
#            root
#           /    \
#      reports  bills
#     /       \
#   2024     2023
#
# cognee.add("data://{absolute_path_to_root}", "reports.2024")
# This will add just directory 2024 under reports.
>>>>>>> e25cd00e
```

Use LLMs and cognee to create graphs:
``` 
cognee.cognify(dataset_name)
 ``` 

<<<<<<< HEAD
=======
Render the graph with our util function:

```
from cognee.utils import render_graph

graph_url = await render_graph(graph)
>>>>>>> e25cd00e

print(graph_url)
```

Query the graph for a piece of information:
```
search_results = cognee.search('SIMILARITY', "query_search")

print(search_results)
```


## Why use cognee?

The question of using cognee is fundamentally a question of why to structure data inputs and outputs for your llm workflows.

1. **Cost effective** — cognee extends the capabilities of your LLMs without the need for expensive data processing tools.

2. **Self contained** — cognee runs as a library and is simple to use

3. **Interpretable** — Navigate graphs instead of embeddings to understand your data.

4. **User Guided** cognee lets you control your input and provide your own Pydantic data models 



## License

This project is licensed under the terms of the Apache License 2.0.<|MERGE_RESOLUTION|>--- conflicted
+++ resolved
@@ -30,11 +30,9 @@
 
 Create `.env` file in your project root directory in order to store environment variables such as API keys.
 
-<<<<<<< HEAD
+
 pip install "cognee[weaviate]"
-=======
-Note: Don't push `.env` file to git repo as it will expose those keys to others.
->>>>>>> e25cd00e
+
 
 If cognee is installed with Weaviate as a vector database provider, add Weaviate environment variables:
 ```
@@ -53,17 +51,11 @@
 OPENAI_API_KEY = "YOUR_OPENAI_API_KEY"
 ```
 
-<<<<<<< HEAD
 os.environ["WEAVIATE_URL"] = "YOUR_WEAVIATE_URL"
 os.environ["WEAVIATE_API_KEY"] = "YOUR_WEAVIATE_API_KEY"
 
 os.environ["OPENAI_API_KEY"] = "YOUR_OPENAI_API_KEY"
-=======
-Cognee stores data and system files inside the library directory, which is lost if the library folder is removed.
-You can change the directories where cognee will store data and system files by calling config functions:
-```
-import cognee
->>>>>>> e25cd00e
+
 
 cognee.config.system_root_directory(absolute_path_to_directory)
 
@@ -73,7 +65,7 @@
 #### Without .env file
 
 ```
-<<<<<<< HEAD
+
 import cognee
 
 text = """Natural language processing (NLP) is an interdisciplinary
@@ -88,77 +80,13 @@
 for result_text in search_results[0]:
     print(result_text)
     
-=======
-import os
-
-os.environ["WEAVIATE_URL"] = "YOUR_WEAVIATE_URL"
-os.environ["WEAVIATE_API_KEY"] = "YOUR_WEAVIATE_API_KEY"
-
-os.environ["OPENAI_API_KEY"] = "YOUR_OPENAI_API_KEY"
-
-```
-
-### Run
-
-Add a new piece of information to the storage:
-```
-import cognee
-
-cognee.add("some_text", dataset_name)
-
-cognee.add([
-    "some_text_1",
-    "some_text_2",
-    "some_text_3",
-    ...
-])
-```
-Or
-```
-cognee.add("file://{absolute_path_to_file}", dataset_name)
-
-cognee.add(
-    [
-        "file://{absolute_path_to_file_1}",
-        "file://{absolute_path_to_file_2}",
-        "file://{absolute_path_to_file_3}",
-        ...
-    ],
-    dataset_name
-)
-```
-Or
-```
-cognee.add("data://{absolute_path_to_directory}", dataset_name)
-
-# This is useful if you have a directory with files organized in subdirectories.
-# You can target which directory to add by providing dataset_name.
-# Example:
-#            root
-#           /    \
-#      reports  bills
-#     /       \
-#   2024     2023
-#
-# cognee.add("data://{absolute_path_to_root}", "reports.2024")
-# This will add just directory 2024 under reports.
->>>>>>> e25cd00e
-```
 
 Use LLMs and cognee to create graphs:
 ``` 
 cognee.cognify(dataset_name)
  ``` 
 
-<<<<<<< HEAD
-=======
-Render the graph with our util function:
 
-```
-from cognee.utils import render_graph
-
-graph_url = await render_graph(graph)
->>>>>>> e25cd00e
 
 print(graph_url)
 ```
