import unittest
import json
import os
<<<<<<< HEAD
import tempfile
from cognee.eval_framework.metrics_dashboard import generate_metrics_dashboard, bootstrap_ci
import numpy as np
=======
>>>>>>> bee04cad


from evals.eval_framework.analysis.dashboard_generator import (
    create_distribution_plots,
    create_ci_plot,
    generate_details_html,
    get_dashboard_html_template,
    create_dashboard,
)


class TestDashboardFunctions(unittest.TestCase):
    def setUp(self):
        """Set up test data."""
        self.metrics_data = {
            "accuracy": [0.8, 0.85, 0.9, 0.95, 1.0],
            "f1_score": [0.7, 0.75, 0.8, 0.85, 0.9],
        }

        self.ci_data = {
            "accuracy": (0.9, 0.85, 0.95),
            "f1_score": (0.8, 0.75, 0.85),
        }

        self.detail_data = [
            {
                "question": "What is AI?",
                "answer": "Artificial Intelligence",
                "golden_answer": "Artificial Intelligence",
                "metrics": {
                    "accuracy": {"score": 1.0, "reason": "Exact match"},
                    "f1_score": {"score": 0.9, "reason": "High similarity"},
                },
            }
        ]

    def test_generate_details_html(self):
        """Test HTML details generation."""
        html_output = generate_details_html(self.detail_data)

        self.assertIn("<h3>accuracy Details</h3>", html_output[0])
        self.assertIn("<th>Question</th>", html_output[1])
        self.assertIn("Exact match", "".join(html_output))

    def test_get_dashboard_html_template(self):
        """Test full dashboard HTML generation."""
        figures = create_distribution_plots(self.metrics_data)
        ci_plot = create_ci_plot(self.ci_data)
        dashboard_html = get_dashboard_html_template(
            figures + [ci_plot], generate_details_html(self.detail_data), "Benchmark 1"
        )

<<<<<<< HEAD
        self.assertTrue(os.path.exists(self.output_file))
        self.assertEqual(result, self.output_file)

        with open(self.output_file, "r", encoding="utf-8") as f:
            html_content = f.read()
            self.assertIn("<title>LLM Evaluation Dashboard Test Benchmark</title>", html_content)
            self.assertIn("accuracy", html_content)
            self.assertIn("relevance", html_content)

    @patch("cognee.eval_framework.metrics_dashboard.bootstrap_ci", return_value=(0.9, 0.85, 0.95))
    def test_generate_metrics_dashboard_ci_calculation(self, mock_bootstrap_ci):
        """Test if bootstrap_ci is called with the correct parameters."""
        generate_metrics_dashboard(self.temp_json.name, self.output_file)

        mock_bootstrap_ci.assert_any_call([0.9, 0.95])  # For accuracy
        mock_bootstrap_ci.assert_any_call([0.8, 0.85])  # For relevance

    @patch("plotly.graph_objects.Figure.to_html", return_value="<div>Plotly Chart</div>")
    def test_generate_metrics_dashboard_plotly_charts(self, mock_to_html):
        """Test if Plotly figures are generated correctly."""
        generate_metrics_dashboard(self.temp_json.name, self.output_file)

        self.assertGreaterEqual(mock_to_html.call_count, 3)  # 2 metrics + CI chart

        with open(self.output_file, "r", encoding="utf-8") as f:
            file_content = f.read()
            self.assertIn(
                "<div>Plotly Chart</div>",
                file_content,
                "The output file does not contain the expected Plotly chart HTML.",
=======
        self.assertIn("<title>LLM Evaluation Dashboard Benchmark 1</title>", dashboard_html)
        self.assertIn("<h2>Metrics Distribution</h2>", dashboard_html)
        self.assertIn("<h2>95% confidence interval for all the metrics</h2>", dashboard_html)
        self.assertIn("Benchmark 1", dashboard_html)

    def test_create_dashboard(self):
        """Test the full dashboard generation and file creation."""
        metrics_path = "test_metrics.json"
        aggregate_metrics_path = "test_aggregate.json"
        output_file = "test_dashboard.html"

        with open(metrics_path, "w") as f:
            json.dump(self.detail_data, f)

        with open(aggregate_metrics_path, "w") as f:
            json.dump(
                {
                    metric: {"mean": v[0], "ci_lower": v[1], "ci_upper": v[2]}
                    for metric, v in self.ci_data.items()
                },
                f,
>>>>>>> bee04cad
            )

        output = create_dashboard(
            metrics_path, aggregate_metrics_path, output_file, "Test Benchmark"
        )

        self.assertEqual(output, output_file)
        self.assertTrue(os.path.exists(output_file))

        os.remove(metrics_path)
        os.remove(aggregate_metrics_path)
        os.remove(output_file)<|MERGE_RESOLUTION|>--- conflicted
+++ resolved
@@ -1,15 +1,9 @@
 import unittest
 import json
 import os
-<<<<<<< HEAD
-import tempfile
-from cognee.eval_framework.metrics_dashboard import generate_metrics_dashboard, bootstrap_ci
-import numpy as np
-=======
->>>>>>> bee04cad
 
 
-from evals.eval_framework.analysis.dashboard_generator import (
+from cognee.eval_framework.analysis.dashboard_generator import (
     create_distribution_plots,
     create_ci_plot,
     generate_details_html,
@@ -59,38 +53,6 @@
             figures + [ci_plot], generate_details_html(self.detail_data), "Benchmark 1"
         )
 
-<<<<<<< HEAD
-        self.assertTrue(os.path.exists(self.output_file))
-        self.assertEqual(result, self.output_file)
-
-        with open(self.output_file, "r", encoding="utf-8") as f:
-            html_content = f.read()
-            self.assertIn("<title>LLM Evaluation Dashboard Test Benchmark</title>", html_content)
-            self.assertIn("accuracy", html_content)
-            self.assertIn("relevance", html_content)
-
-    @patch("cognee.eval_framework.metrics_dashboard.bootstrap_ci", return_value=(0.9, 0.85, 0.95))
-    def test_generate_metrics_dashboard_ci_calculation(self, mock_bootstrap_ci):
-        """Test if bootstrap_ci is called with the correct parameters."""
-        generate_metrics_dashboard(self.temp_json.name, self.output_file)
-
-        mock_bootstrap_ci.assert_any_call([0.9, 0.95])  # For accuracy
-        mock_bootstrap_ci.assert_any_call([0.8, 0.85])  # For relevance
-
-    @patch("plotly.graph_objects.Figure.to_html", return_value="<div>Plotly Chart</div>")
-    def test_generate_metrics_dashboard_plotly_charts(self, mock_to_html):
-        """Test if Plotly figures are generated correctly."""
-        generate_metrics_dashboard(self.temp_json.name, self.output_file)
-
-        self.assertGreaterEqual(mock_to_html.call_count, 3)  # 2 metrics + CI chart
-
-        with open(self.output_file, "r", encoding="utf-8") as f:
-            file_content = f.read()
-            self.assertIn(
-                "<div>Plotly Chart</div>",
-                file_content,
-                "The output file does not contain the expected Plotly chart HTML.",
-=======
         self.assertIn("<title>LLM Evaluation Dashboard Benchmark 1</title>", dashboard_html)
         self.assertIn("<h2>Metrics Distribution</h2>", dashboard_html)
         self.assertIn("<h2>95% confidence interval for all the metrics</h2>", dashboard_html)
@@ -112,7 +74,6 @@
                     for metric, v in self.ci_data.items()
                 },
                 f,
->>>>>>> bee04cad
             )
 
         output = create_dashboard(
