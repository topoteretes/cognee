--- conflicted
+++ resolved
@@ -43,9 +43,6 @@
     user = await get_default_user()
     from cognee.memify_pipelines.create_triplet_embeddings import create_triplet_embeddings
 
-<<<<<<< HEAD
-    await create_triplet_embeddings(user=user, dataset=dataset_name)
-=======
     await create_triplet_embeddings(user=user, dataset=dataset_name, triplets_batch_size=5)
 
     graph_engine = await get_graph_engine()
@@ -59,7 +56,6 @@
     assert len(edges) == len(collection), (
         f"Expected {len(edges)} edges but got {len(collection)} in Triplet_text collection"
     )
->>>>>>> d4d190ac
 
     context_gk = await GraphCompletionRetriever().get_context(
         query="Next to which country is Germany located?"
