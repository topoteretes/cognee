import asyncio
import os
import pathlib

<<<<<<< HEAD
from cognee.modules.data.exceptions.exceptions import UnauthorizedDataAccessError
from cognee.modules.users.exceptions import PermissionDeniedError
from cognee.shared.logging_utils import get_logger
=======
import pytest
import pytest_asyncio
from unittest.mock import AsyncMock, patch

import cognee
from cognee.context_global_variables import backend_access_control_enabled
from cognee.modules.engine.operations.setup import setup as engine_setup
>>>>>>> a0f25f4f
from cognee.modules.search.types import SearchType
from cognee.modules.users.exceptions import PermissionDeniedError
from cognee.modules.users.methods import create_user, get_user
from cognee.modules.users.permissions.methods import authorized_give_permission_on_datasets
from cognee.modules.users.roles.methods import add_user_to_role, create_role
from cognee.modules.users.tenants.methods import (
    add_user_to_tenant,
    create_tenant,
    select_tenant,
)

pytestmark = pytest.mark.asyncio


def _extract_dataset_id_from_cognify(cognify_result: dict):
    """Extract dataset_id from cognify output dictionary."""
    for dataset_id, _pipeline_result in cognify_result.items():
        return dataset_id
    return None


async def _reset_engines_and_prune() -> None:
    """Reset db engine caches and prune data/system."""
    try:
        from cognee.infrastructure.databases.vector import get_vector_engine

        vector_engine = get_vector_engine()
        if hasattr(vector_engine, "engine") and hasattr(vector_engine.engine, "dispose"):
            await vector_engine.engine.dispose(close=True)
    except Exception:
        pass

    from cognee.infrastructure.databases.graph.get_graph_engine import create_graph_engine
    from cognee.infrastructure.databases.relational.create_relational_engine import (
        create_relational_engine,
    )
    from cognee.infrastructure.databases.vector.create_vector_engine import create_vector_engine

    create_graph_engine.cache_clear()
    create_vector_engine.cache_clear()
    create_relational_engine.cache_clear()

    await cognee.prune.prune_data()
    await cognee.prune.prune_system(metadata=True)


@pytest.fixture(scope="module")
def event_loop():
    """Single event loop for this module (avoids cross-loop futures)."""
    loop = asyncio.new_event_loop()
    try:
        yield loop
    finally:
        loop.close()


@pytest_asyncio.fixture(scope="module")
async def permissions_example_env(tmp_path_factory):
    """One-time environment setup for the permissions example test."""
    # Ensure permissions feature is enabled (example requires it), but don't override if caller set it already.
    os.environ.setdefault("ENABLE_BACKEND_ACCESS_CONTROL", "True")

    root = tmp_path_factory.mktemp("permissions_example")
    cognee.config.data_root_directory(str(root / "data"))
    cognee.config.system_root_directory(str(root / "system"))

    await _reset_engines_and_prune()
    await engine_setup()

    assert backend_access_control_enabled(), (
        "Expected permissions to be enabled via ENABLE_BACKEND_ACCESS_CONTROL=True"
    )

    yield

    await _reset_engines_and_prune()


async def test_permissions_example_flow(permissions_example_env):
    """Pytest version of `examples/python/permissions_example.py` (same scenarios, asserts instead of prints)."""
    # Patch LLM calls so GRAPH_COMPLETION can run without external API keys.
    llm_patch = patch(
        "cognee.infrastructure.llm.LLMGateway.LLMGateway.acreate_structured_output",
        new_callable=AsyncMock,
        return_value="MOCK_ANSWER",
    )

    # Resolve example data file path (repo-shipped PDF).
    repo_root = pathlib.Path(__file__).resolve().parent
    explanation_file_path = str(repo_root / "test_data" / "artificial-intelligence.pdf")
    assert pathlib.Path(explanation_file_path).exists(), (
        f"Expected example PDF to exist at {explanation_file_path}"
    )

    # Same QUANTUM text as in the example.
    text = """A quantum computer is a computer that takes advantage of quantum mechanical phenomena.
    At small scales, physical matter exhibits properties of both particles and waves, and quantum computing leverages
    this behavior, specifically quantum superposition and entanglement, using specialized hardware that supports the
    preparation and manipulation of quantum states.
    """

<<<<<<< HEAD
        await cognee.datasets.delete_data(
            dataset_id=test_user_dataset_id,
            data_id=text_data_id,
            user=default_user,
        )
    except UnauthorizedDataAccessError:
        delete_error = True

    assert delete_error, (
        "UnauthorizedDataAccessError was not raised during delete operation as expected"
    )
=======
    # Create user_1, add AI dataset.
    user_1 = await create_user("user_1@example.com", "example")
    await cognee.add([explanation_file_path], dataset_name="AI", user=user_1)

    # Create user_2, add QUANTUM dataset.
    user_2 = await create_user("user_2@example.com", "example")
    await cognee.add([text], dataset_name="QUANTUM", user=user_2)
>>>>>>> a0f25f4f

    ai_cognify_result = await cognee.cognify(["AI"], user=user_1)
    quantum_cognify_result = await cognee.cognify(["QUANTUM"], user=user_2)

<<<<<<< HEAD
    await cognee.datasets.delete_data(
        dataset_id=test_user_dataset_id, data_id=text_data_id, user=test_user
    )
=======
    ai_dataset_id = _extract_dataset_id_from_cognify(ai_cognify_result)
    quantum_dataset_id = _extract_dataset_id_from_cognify(quantum_cognify_result)
    assert ai_dataset_id is not None
    assert quantum_dataset_id is not None
>>>>>>> a0f25f4f

    with llm_patch:
        # user_1 can read own dataset.
        search_results = await cognee.search(
            query_type=SearchType.GRAPH_COMPLETION,
            query_text="What is in the document?",
            user=user_1,
            datasets=[ai_dataset_id],
        )
    assert isinstance(search_results, list) and len(search_results) == 1
    assert search_results[0]["dataset_name"] == "AI"
    assert search_results[0]["search_result"] == ["MOCK_ANSWER"]

    # user_1 can't read dataset owned by user_2.
    with pytest.raises(PermissionDeniedError):
        await cognee.search(
            query_type=SearchType.GRAPH_COMPLETION,
            query_text="What is in the document?",
            user=user_1,
            datasets=[quantum_dataset_id],
        )

    # user_1 can't add to user_2's dataset.
    with pytest.raises(PermissionDeniedError):
        await cognee.add([explanation_file_path], dataset_id=quantum_dataset_id, user=user_1)

<<<<<<< HEAD
    await cognee.datasets.delete_data(
        dataset_id=test_user_dataset_id,
        data_id=explanation_file_data_id,
        user=default_user,
    )
=======
        # user_2 grants read permission to user_1 for QUANTUM dataset.
        await authorized_give_permission_on_datasets(
            user_1.id, [quantum_dataset_id], "read", user_2.id
        )
>>>>>>> a0f25f4f

        with llm_patch:
            # Now user_1 can read QUANTUM dataset via dataset_id.
            search_results = await cognee.search(
                query_type=SearchType.GRAPH_COMPLETION,
                query_text="What is in the document?",
                user=user_1,
                dataset_ids=[quantum_dataset_id],
            )
        assert isinstance(search_results, list) and len(search_results) == 1
        assert search_results[0]["dataset_name"] == "QUANTUM"
        assert search_results[0]["search_result"] == ["MOCK_ANSWER"]

        # Tenant + role scenario.
        tenant_id = await create_tenant("CogneeLab", user_2.id)
        await select_tenant(user_id=user_2.id, tenant_id=tenant_id)
        role_id = await create_role(role_name="Researcher", owner_id=user_2.id)

        user_3 = await create_user("user_3@example.com", "example")
        await add_user_to_tenant(user_id=user_3.id, tenant_id=tenant_id, owner_id=user_2.id)
        await add_user_to_role(user_id=user_3.id, role_id=role_id, owner_id=user_2.id)
        await select_tenant(user_id=user_3.id, tenant_id=tenant_id)

        # Can't grant role permission on a dataset that isn't part of the active tenant.
        with pytest.raises(PermissionDeniedError):
            await authorized_give_permission_on_datasets(
                role_id, [quantum_dataset_id], "read", user_2.id
            )

        # Re-create QUANTUM dataset in CogneeLab tenant so role permissions can be assigned.
        user_2 = await get_user(user_2.id)  # refresh tenant context
        await cognee.add([text], dataset_name="QUANTUM_COGNEE_LAB", user=user_2)
        quantum_cognee_lab_cognify_result = await cognee.cognify(
            ["QUANTUM_COGNEE_LAB"], user=user_2
        )
        quantum_cognee_lab_dataset_id = _extract_dataset_id_from_cognify(
            quantum_cognee_lab_cognify_result
        )
        assert quantum_cognee_lab_dataset_id is not None

        await authorized_give_permission_on_datasets(
            role_id, [quantum_cognee_lab_dataset_id], "read", user_2.id
        )

        with llm_patch:
            # user_3 can read via role permission.
            search_results = await cognee.search(
                query_type=SearchType.GRAPH_COMPLETION,
                query_text="What is in the document?",
                user=user_3,
                dataset_ids=[quantum_cognee_lab_dataset_id],
            )
        assert isinstance(search_results, list) and len(search_results) == 1
        assert search_results[0]["dataset_name"] == "QUANTUM_COGNEE_LAB"
        assert search_results[0]["search_result"] == ["MOCK_ANSWER"]<|MERGE_RESOLUTION|>--- conflicted
+++ resolved
@@ -2,11 +2,6 @@
 import os
 import pathlib
 
-<<<<<<< HEAD
-from cognee.modules.data.exceptions.exceptions import UnauthorizedDataAccessError
-from cognee.modules.users.exceptions import PermissionDeniedError
-from cognee.shared.logging_utils import get_logger
-=======
 import pytest
 import pytest_asyncio
 from unittest.mock import AsyncMock, patch
@@ -14,7 +9,6 @@
 import cognee
 from cognee.context_global_variables import backend_access_control_enabled
 from cognee.modules.engine.operations.setup import setup as engine_setup
->>>>>>> a0f25f4f
 from cognee.modules.search.types import SearchType
 from cognee.modules.users.exceptions import PermissionDeniedError
 from cognee.modules.users.methods import create_user, get_user
@@ -116,19 +110,6 @@
     preparation and manipulation of quantum states.
     """
 
-<<<<<<< HEAD
-        await cognee.datasets.delete_data(
-            dataset_id=test_user_dataset_id,
-            data_id=text_data_id,
-            user=default_user,
-        )
-    except UnauthorizedDataAccessError:
-        delete_error = True
-
-    assert delete_error, (
-        "UnauthorizedDataAccessError was not raised during delete operation as expected"
-    )
-=======
     # Create user_1, add AI dataset.
     user_1 = await create_user("user_1@example.com", "example")
     await cognee.add([explanation_file_path], dataset_name="AI", user=user_1)
@@ -136,21 +117,14 @@
     # Create user_2, add QUANTUM dataset.
     user_2 = await create_user("user_2@example.com", "example")
     await cognee.add([text], dataset_name="QUANTUM", user=user_2)
->>>>>>> a0f25f4f
 
     ai_cognify_result = await cognee.cognify(["AI"], user=user_1)
     quantum_cognify_result = await cognee.cognify(["QUANTUM"], user=user_2)
 
-<<<<<<< HEAD
-    await cognee.datasets.delete_data(
-        dataset_id=test_user_dataset_id, data_id=text_data_id, user=test_user
-    )
-=======
     ai_dataset_id = _extract_dataset_id_from_cognify(ai_cognify_result)
     quantum_dataset_id = _extract_dataset_id_from_cognify(quantum_cognify_result)
     assert ai_dataset_id is not None
     assert quantum_dataset_id is not None
->>>>>>> a0f25f4f
 
     with llm_patch:
         # user_1 can read own dataset.
@@ -177,18 +151,10 @@
     with pytest.raises(PermissionDeniedError):
         await cognee.add([explanation_file_path], dataset_id=quantum_dataset_id, user=user_1)
 
-<<<<<<< HEAD
-    await cognee.datasets.delete_data(
-        dataset_id=test_user_dataset_id,
-        data_id=explanation_file_data_id,
-        user=default_user,
-    )
-=======
         # user_2 grants read permission to user_1 for QUANTUM dataset.
         await authorized_give_permission_on_datasets(
             user_1.id, [quantum_dataset_id], "read", user_2.id
         )
->>>>>>> a0f25f4f
 
         with llm_patch:
             # Now user_1 can read QUANTUM dataset via dataset_id.
