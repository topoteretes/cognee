--- conflicted
+++ resolved
@@ -138,13 +138,8 @@
     await cognee.memify(
         extraction_tasks=extraction_tasks,
         enrichment_tasks=enrichment_tasks,
-<<<<<<< HEAD
         data=[EnrichmentData(id=uuid4())],
-        dataset="feedback_enrichment_test_memify",
-=======
-        data=[{}],
         dataset=dataset_name,
->>>>>>> f7095c1c
     )
 
     nodes_after, edges_after = await graph_engine.get_graph_data()
