import os
import logging
import pathlib
import cognee
from cognee.api.v1.search import SearchType

logging.basicConfig(level=logging.DEBUG)


async def main():
    cognee.config.set_vector_db_config(
        {
            "vector_db_url": "",
            "vector_db_key": "", 
            "vector_db_provider": "pgvector"
        }
    )
    cognee.config.set_relational_db_config(
        {
            "db_path": "",
            "db_name": "cognee_db",
            "db_host": "127.0.0.1",
            "db_port": "5432",
            "db_username": "cognee",
            "db_password": "cognee",
            "db_provider": "postgres",
        }
    )

    data_directory_path = str(
        pathlib.Path(
            os.path.join(pathlib.Path(__file__).parent, ".data_storage/test_pgvector")
        ).resolve()
    )
    cognee.config.data_root_directory(data_directory_path)
    cognee_directory_path = str(
        pathlib.Path(
            os.path.join(pathlib.Path(__file__).parent, ".cognee_system/test_pgvector")
        ).resolve()
    )
    cognee.config.system_root_directory(cognee_directory_path)

    await cognee.prune.prune_data()
    await cognee.prune.prune_system(metadata = True)

    dataset_name = "cs_explanations"

    explanation_file_path = os.path.join(
        pathlib.Path(__file__).parent, "test_data/Natural_language_processing.txt"
    )
    await cognee.add([explanation_file_path], dataset_name)

    text = """A quantum computer is a computer that takes advantage of quantum mechanical phenomena.
    At small scales, physical matter exhibits properties of both particles and waves, and quantum computing leverages this behavior, specifically quantum superposition and entanglement, using specialized hardware that supports the preparation and manipulation of quantum states.
    Classical physics cannot explain the operation of these quantum devices, and a scalable quantum computer could perform some calculations exponentially faster (with respect to input size scaling) than any modern "classical" computer. In particular, a large-scale quantum computer could break widely used encryption schemes and aid physicists in performing physical simulations; however, the current state of the technology is largely experimental and impractical, with several obstacles to useful applications. Moreover, scalable quantum computers do not hold promise for many practical tasks, and for many important tasks quantum speedups are proven impossible.
    The basic unit of information in quantum computing is the qubit, similar to the bit in traditional digital electronics. Unlike a classical bit, a qubit can exist in a superposition of its two "basis" states. When measuring a qubit, the result is a probabilistic output of a classical bit, therefore making quantum computers nondeterministic in general. If a quantum computer manipulates the qubit in a particular way, wave interference effects can amplify the desired measurement results. The design of quantum algorithms involves creating procedures that allow a quantum computer to perform calculations efficiently and quickly.
    Physically engineering high-quality qubits has proven challenging. If a physical qubit is not sufficiently isolated from its environment, it suffers from quantum decoherence, introducing noise into calculations. Paradoxically, perfectly isolating qubits is also undesirable because quantum computations typically need to initialize qubits, perform controlled qubit interactions, and measure the resulting quantum states. Each of those operations introduces errors and suffers from noise, and such inaccuracies accumulate.
    In principle, a non-quantum (classical) computer can solve the same computational problems as a quantum computer, given enough time. Quantum advantage comes in the form of time complexity rather than computability, and quantum complexity theory shows that some quantum algorithms for carefully selected tasks require exponentially fewer computational steps than the best known non-quantum algorithms. Such tasks can in theory be solved on a large-scale quantum computer whereas classical computers would not finish computations in any reasonable amount of time. However, quantum speedup is not universal or even typical across computational tasks, since basic tasks such as sorting are proven to not allow any asymptotic quantum speedup. Claims of quantum supremacy have drawn significant attention to the discipline, but are demonstrated on contrived tasks, while near-term practical use cases remain limited.
    """

    await cognee.add([text], dataset_name)

    await cognee.cognify([dataset_name])

    from cognee.infrastructure.databases.vector import get_vector_engine

    vector_engine = get_vector_engine()
<<<<<<< HEAD
    random_node = (await vector_engine.search("Entity_name", "AI"))[0]
=======
    random_node = (await vector_engine.search("Entity_name", "Quantum computer"))[0]
>>>>>>> 52180eb6
    random_node_name = random_node.payload["text"]

    search_results = await cognee.search(SearchType.INSIGHTS, query=random_node_name)
    assert len(search_results) != 0, "The search results list is empty."
    print("\n\nExtracted sentences are:\n")
    for result in search_results:
        print(f"{result}\n")

    search_results = await cognee.search(SearchType.CHUNKS, query=random_node_name)
    assert len(search_results) != 0, "The search results list is empty."
    print("\n\nExtracted chunks are:\n")
    for result in search_results:
        print(f"{result}\n")

    search_results = await cognee.search(SearchType.SUMMARIES, query=random_node_name)
    assert len(search_results) != 0, "Query related summaries don't exist."
    print("\n\nExtracted summaries are:\n")
    for result in search_results:
        print(f"{result}\n")


if __name__ == "__main__":
    import asyncio

    asyncio.run(main())<|MERGE_RESOLUTION|>--- conflicted
+++ resolved
@@ -65,11 +65,7 @@
     from cognee.infrastructure.databases.vector import get_vector_engine
 
     vector_engine = get_vector_engine()
-<<<<<<< HEAD
-    random_node = (await vector_engine.search("Entity_name", "AI"))[0]
-=======
     random_node = (await vector_engine.search("Entity_name", "Quantum computer"))[0]
->>>>>>> 52180eb6
     random_node_name = random_node.payload["text"]
 
     search_results = await cognee.search(SearchType.INSIGHTS, query=random_node_name)
