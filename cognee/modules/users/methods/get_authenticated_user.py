--- conflicted
+++ resolved
@@ -32,20 +32,7 @@
             token, os.getenv("FASTAPI_USERS_JWT_SECRET", "super_secret"), algorithms=["HS256"]
         )
 
-<<<<<<< HEAD
-        if payload.get("tenant_id"):
-            # SimpleNamespace lets us access dictionary elements like attributes
-            auth_data = SimpleNamespace(
-                id=UUID(payload["user_id"]),
-                tenant_id=UUID(payload["tenant_id"]),
-                roles=payload["roles"],
-            )
-        else:
-            auth_data = SimpleNamespace(id=UUID(payload["user_id"]), tenant_id=None, roles=[])
-
-=======
         auth_data = SimpleNamespace(id=UUID(payload["user_id"]))
->>>>>>> cfe9c949
         return auth_data
 
     except jwt.ExpiredSignatureError:
