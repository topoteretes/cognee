--- conflicted
+++ resolved
@@ -5,22 +5,15 @@
 from ..get_fastapi_users import get_fastapi_users
 from .get_default_user import get_default_user
 from cognee.shared.logging_utils import get_logger
-from cognee.infrastructure.environment.config.is_backend_access_control_enabled import (
-    is_backend_access_control_enabled,
-)
+
 
 
 logger = get_logger("get_authenticated_user")
 
 # Check environment variable to determine authentication requirement
 REQUIRE_AUTHENTICATION = (
-<<<<<<< HEAD
-    os.getenv("REQUIRE_AUTHENTICATION", "false").lower() == "true"
-    or is_backend_access_control_enabled()
-=======
     os.getenv("REQUIRE_AUTHENTICATION", "true").lower() == "true"
     or os.environ.get("ENABLE_BACKEND_ACCESS_CONTROL", "true").lower() == "true"
->>>>>>> a0f25f4f
 )
 
 fastapi_users = get_fastapi_users()
