import os

import asyncio
from functools import wraps
from typing import Any, Dict, List, Optional

from cognee.infrastructure.databases.graph import get_graph_engine
from cognee.infrastructure.databases.relational import get_relational_engine
from cognee.modules.data.models import Dataset
from cognee.modules.pipelines.operations.run_tasks_distributed import run_tasks_distributed
from cognee.modules.users.models import User
from cognee.shared.logging_utils import get_logger
from cognee.modules.users.methods import get_default_user
from cognee.modules.pipelines.utils import generate_pipeline_id
from cognee.modules.pipelines.exceptions import PipelineRunFailedError
from cognee.tasks.ingestion import resolve_data_directories
from cognee.modules.pipelines.models.PipelineRunInfo import (
    PipelineRunCompleted,
    PipelineRunErrored,
    PipelineRunStarted,
)
from cognee.modules.pipelines.operations import (
    log_pipeline_run_start,
    log_pipeline_run_complete,
    log_pipeline_run_error,
)
from .run_tasks_data_item import run_tasks_data_item
from ..tasks.task import Task


logger = get_logger("run_tasks(tasks: [Task], data)")


def override_run_tasks(new_gen):
    def decorator(original_gen):
        @wraps(original_gen)
        async def wrapper(*args, distributed=None, **kwargs):
            default_distributed_value = os.getenv("COGNEE_DISTRIBUTED", "False").lower() == "true"
            distributed = default_distributed_value if distributed is None else distributed

            if distributed:
                async for run_info in new_gen(*args, **kwargs):
                    yield run_info
            else:
                async for run_info in original_gen(*args, **kwargs):
                    yield run_info

        return wrapper

    return decorator


@override_run_tasks(run_tasks_distributed)
async def run_tasks(
    tasks: List[Task],
    dataset: Dataset,
    data: Optional[List[Any]] = None,
    user: Optional[User] = None,
    pipeline_name: str = "unknown_pipeline",
    context: Optional[Dict] = None,
    incremental_loading: bool = False,
    data_per_batch: int = 20,
):
    if not user:
        user = await get_default_user()

    pipeline_id = generate_pipeline_id(user.id, dataset.id, pipeline_name)
    pipeline_run = await log_pipeline_run_start(pipeline_id, pipeline_name, dataset.id, data)
    pipeline_run_id = pipeline_run.pipeline_run_id

    yield PipelineRunStarted(
        pipeline_run_id=pipeline_run_id,
        dataset_id=dataset.id,
        dataset_name=dataset.name,
        payload=data,
    )

    try:
        if not isinstance(data, list):
            data = [data]

        if incremental_loading:
            data = await resolve_data_directories(data)

<<<<<<< HEAD
        # Create async tasks per data item that will run the pipeline for the data item
        data_item_tasks = [
            asyncio.create_task(
                run_tasks_data_item(
                    data_item,
                    dataset,
                    tasks,
                    pipeline_name,
                    pipeline_id,
                    pipeline_run_id,
                    {
                        **(context or {}),
                        "user": user,
                        "data": data_item,
                        "dataset": dataset,
                    },
                    user,
                    incremental_loading,
=======
        # Create and gather batches of async tasks of data items that will run the pipeline for the data item
        results = []
        for start in range(0, len(data), data_per_batch):
            data_batch = data[start : start + data_per_batch]

            data_item_tasks = [
                asyncio.create_task(
                    run_tasks_data_item(
                        data_item,
                        dataset,
                        tasks,
                        pipeline_name,
                        pipeline_id,
                        pipeline_run_id,
                        context,
                        user,
                        incremental_loading,
                    )
>>>>>>> 559d5009
                )
                for data_item in data_batch
            ]

            results.extend(await asyncio.gather(*data_item_tasks))

        # Remove skipped data items from results
        results = [result for result in results if result]

        # If any data item could not be processed propagate error
        errored_results = [
            result for result in results if isinstance(result["run_info"], PipelineRunErrored)
        ]
        if errored_results:
            raise PipelineRunFailedError(
                message="Pipeline run failed. Data item could not be processed."
            )

        await log_pipeline_run_complete(
            pipeline_run_id, pipeline_id, pipeline_name, dataset.id, data
        )

        yield PipelineRunCompleted(
            pipeline_run_id=pipeline_run_id,
            dataset_id=dataset.id,
            dataset_name=dataset.name,
            data_ingestion_info=results,
        )

        graph_engine = await get_graph_engine()
        if hasattr(graph_engine, "push_to_s3"):
            await graph_engine.push_to_s3()

        relational_engine = get_relational_engine()
        if hasattr(relational_engine, "push_to_s3"):
            await relational_engine.push_to_s3()

    except Exception as error:
        await log_pipeline_run_error(
            pipeline_run_id, pipeline_id, pipeline_name, dataset.id, data, error
        )

        yield PipelineRunErrored(
            pipeline_run_id=pipeline_run_id,
            payload=repr(error),
            dataset_id=dataset.id,
            dataset_name=dataset.name,
            data_ingestion_info=locals().get(
                "results"
            ),  # Returns results if they exist or returns None
        )

        # In case of error during incremental loading of data just let the user know the pipeline Errored, don't raise error
        if not isinstance(error, PipelineRunFailedError):
            raise error<|MERGE_RESOLUTION|>--- conflicted
+++ resolved
@@ -82,26 +82,6 @@
         if incremental_loading:
             data = await resolve_data_directories(data)
 
-<<<<<<< HEAD
-        # Create async tasks per data item that will run the pipeline for the data item
-        data_item_tasks = [
-            asyncio.create_task(
-                run_tasks_data_item(
-                    data_item,
-                    dataset,
-                    tasks,
-                    pipeline_name,
-                    pipeline_id,
-                    pipeline_run_id,
-                    {
-                        **(context or {}),
-                        "user": user,
-                        "data": data_item,
-                        "dataset": dataset,
-                    },
-                    user,
-                    incremental_loading,
-=======
         # Create and gather batches of async tasks of data items that will run the pipeline for the data item
         results = []
         for start in range(0, len(data), data_per_batch):
@@ -116,11 +96,15 @@
                         pipeline_name,
                         pipeline_id,
                         pipeline_run_id,
-                        context,
+                        {
+                            **(context or {}),
+                            "user": user,
+                            "data": data_item,
+                            "dataset": dataset,
+                        },
                         user,
                         incremental_loading,
                     )
->>>>>>> 559d5009
                 )
                 for data_item in data_batch
             ]
