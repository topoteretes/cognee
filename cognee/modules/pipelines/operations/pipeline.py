import asyncio
from typing import Union
from uuid import NAMESPACE_OID, uuid5, UUID

from cognee.shared.logging_utils import get_logger
from cognee.modules.data.methods.get_dataset_data import get_dataset_data
from cognee.modules.data.models import Data, Dataset
from cognee.modules.pipelines.operations.run_tasks import run_tasks
from cognee.modules.pipelines.models import PipelineRunStatus
from cognee.modules.pipelines.operations.get_pipeline_status import get_pipeline_status
from cognee.modules.pipelines.tasks.task import Task
from cognee.modules.users.methods import get_default_user
from cognee.modules.users.models import User
from cognee.modules.pipelines.operations import log_pipeline_run_initiated
from cognee.context_global_variables import set_database_global_context_variables
from cognee.modules.data.exceptions import DatasetNotFoundError
from cognee.modules.data.methods import (
    get_authorized_existing_datasets,
    load_or_create_datasets,
    check_dataset_name,
)

from cognee.infrastructure.databases.relational import (
    create_db_and_tables as create_relational_db_and_tables,
)
from cognee.infrastructure.databases.vector.pgvector import (
    create_db_and_tables as create_pgvector_db_and_tables,
)
from cognee.context_global_variables import (
    graph_db_config as context_graph_db_config,
    vector_db_config as context_vector_db_config,
)

logger = get_logger("cognee.pipeline")

update_status_lock = asyncio.Lock()


async def cognee_pipeline(
    tasks: list[Task],
    data=None,
    datasets: Union[str, list[str], list[UUID]] = None,
    user: User = None,
    pipeline_name: str = "custom_pipeline",
    vector_db_config: dict = None,
    graph_db_config: dict = None,
):
    # Note: These context variables allow different value assignment for databases in Cognee
    #       per async task, thread, process and etc.
    if vector_db_config:
        context_vector_db_config.set(vector_db_config)
    if graph_db_config:
        context_graph_db_config.set(graph_db_config)

    # Create tables for databases
    await create_relational_db_and_tables()
    await create_pgvector_db_and_tables()

    # Initialize first_run attribute if it doesn't exist
    if not hasattr(cognee_pipeline, "first_run"):
        cognee_pipeline.first_run = True

    if cognee_pipeline.first_run:
        from cognee.infrastructure.llm.utils import test_llm_connection, test_embedding_connection

        # Test LLM and Embedding configuration once before running Cognee
        await test_llm_connection()
        await test_embedding_connection()
        cognee_pipeline.first_run = False  # Update flag after first run

    # If no user is provided use default user
    if user is None:
        user = await get_default_user()

    # Convert datasets to list
    if isinstance(datasets, str) or isinstance(datasets, UUID):
        datasets = [datasets]

    # Get datasets user wants write permissions for (verify user has permissions if datasets are provided as well)
    # NOTE: If a user wants to write to a dataset he does not own it must be provided through UUID
    existing_datasets = await get_authorized_existing_datasets(datasets, "write", user)

    if not datasets:
        # Get datasets from database if none sent.
        datasets = existing_datasets
    else:
        # If dataset matches an existing Dataset (by name or id), reuse it. Otherwise, create a new Dataset.
        datasets = await load_or_create_datasets(datasets, existing_datasets, user)

    if not datasets:
        raise DatasetNotFoundError("There are no datasets to work with.")

    for dataset in datasets:
<<<<<<< HEAD
        async for run_info in run_pipeline(
            dataset=dataset, user=user, tasks=tasks, data=data, pipeline_name=pipeline_name
        ):
            yield run_info
=======
        awaitables.append(
            run_pipeline(
                dataset=dataset,
                user=user,
                tasks=tasks,
                data=data,
                pipeline_name=pipeline_name,
                context={"dataset": dataset},
            )
        )

    return await asyncio.gather(*awaitables)
>>>>>>> 0f690fbf


async def run_pipeline(
    dataset: Dataset,
    user: User,
    tasks: list[Task],
    data=None,
    pipeline_name: str = "custom_pipeline",
    context: dict = None,
):
    check_dataset_name(dataset.name)

    # Will only be used if ENABLE_BACKEND_ACCESS_CONTROL is set to True
    await set_database_global_context_variables(dataset.name, user.id)

    # Ugly hack, but no easier way to do this.
    if pipeline_name == "add_pipeline":
        # Refresh the add pipeline status so data is added to a dataset.
        # Without this the app_pipeline status will be DATASET_PROCESSING_COMPLETED and will skip the execution.
        dataset_id = uuid5(NAMESPACE_OID, f"{dataset.name}{str(user.id)}")

        await log_pipeline_run_initiated(
            pipeline_id=uuid5(NAMESPACE_OID, "add_pipeline"),
            pipeline_name="add_pipeline",
            dataset_id=dataset_id,
        )

        # Refresh the cognify pipeline status after we add new files.
        # Without this the cognify_pipeline status will be DATASET_PROCESSING_COMPLETED and will skip the execution.
        await log_pipeline_run_initiated(
            pipeline_id=uuid5(NAMESPACE_OID, "cognify_pipeline"),
            pipeline_name="cognify_pipeline",
            dataset_id=dataset_id,
        )

    dataset_id = dataset.id

    if not data:
        data: list[Data] = await get_dataset_data(dataset_id=dataset_id)

    # async with update_status_lock: TODO: Add UI lock to prevent multiple backend requests
    if isinstance(dataset, Dataset):
        task_status = await get_pipeline_status([dataset_id], pipeline_name)
    else:
        task_status = [
            PipelineRunStatus.DATASET_PROCESSING_COMPLETED
        ]  # TODO: this is a random assignment, find permanent solution

    if str(dataset_id) in task_status:
        if task_status[str(dataset_id)] == PipelineRunStatus.DATASET_PROCESSING_STARTED:
            logger.info("Dataset %s is already being processed.", dataset_id)
            return
        if task_status[str(dataset_id)] == PipelineRunStatus.DATASET_PROCESSING_COMPLETED:
            logger.info("Dataset %s is already processed.", dataset_id)
            return

    if not isinstance(tasks, list):
        raise ValueError("Tasks must be a list")

    for task in tasks:
        if not isinstance(task, Task):
            raise ValueError(f"Task {task} is not an instance of Task")

<<<<<<< HEAD
    pipeline_run = run_tasks(tasks, dataset_id, data, user, pipeline_name)

    async for pipeline_run_info in pipeline_run:
        yield pipeline_run_info


def check_dataset_name(dataset_name: str) -> str:
    if "." in dataset_name or " " in dataset_name:
        raise ValueError("Dataset name cannot contain spaces or underscores")
=======
    pipeline_run = run_tasks(tasks, dataset_id, data, user, pipeline_name, context=context)
    pipeline_run_status = None

    async for run_status in pipeline_run:
        pipeline_run_status = run_status

    return pipeline_run_status
>>>>>>> 0f690fbf
<|MERGE_RESOLUTION|>--- conflicted
+++ resolved
@@ -91,25 +91,10 @@
         raise DatasetNotFoundError("There are no datasets to work with.")
 
     for dataset in datasets:
-<<<<<<< HEAD
         async for run_info in run_pipeline(
-            dataset=dataset, user=user, tasks=tasks, data=data, pipeline_name=pipeline_name
+            dataset=dataset, user=user, tasks=tasks, data=data, pipeline_name=pipeline_name, context={"dataset": dataset},
         ):
             yield run_info
-=======
-        awaitables.append(
-            run_pipeline(
-                dataset=dataset,
-                user=user,
-                tasks=tasks,
-                data=data,
-                pipeline_name=pipeline_name,
-                context={"dataset": dataset},
-            )
-        )
-
-    return await asyncio.gather(*awaitables)
->>>>>>> 0f690fbf
 
 
 async def run_pipeline(
@@ -173,22 +158,7 @@
         if not isinstance(task, Task):
             raise ValueError(f"Task {task} is not an instance of Task")
 
-<<<<<<< HEAD
-    pipeline_run = run_tasks(tasks, dataset_id, data, user, pipeline_name)
+    pipeline_run = run_tasks(tasks, dataset_id, data, user, pipeline_name, context=context)
 
     async for pipeline_run_info in pipeline_run:
-        yield pipeline_run_info
-
-
-def check_dataset_name(dataset_name: str) -> str:
-    if "." in dataset_name or " " in dataset_name:
-        raise ValueError("Dataset name cannot contain spaces or underscores")
-=======
-    pipeline_run = run_tasks(tasks, dataset_id, data, user, pipeline_name, context=context)
-    pipeline_run_status = None
-
-    async for run_status in pipeline_run:
-        pipeline_run_status = run_status
-
-    return pipeline_run_status
->>>>>>> 0f690fbf
+        yield pipeline_run_info