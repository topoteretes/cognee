import asyncio
from uuid import UUID
from typing import Dict, Optional, Union

from cognee.modules.pipelines.layers.setup_and_check_environment import (
    setup_and_check_environment,
)

from cognee.shared.logging_utils import get_logger
from cognee.modules.data.methods.get_dataset_data import get_dataset_data
from cognee.modules.data.models import Data, Dataset
from cognee.modules.pipelines.operations.run_tasks import run_tasks
from cognee.modules.pipelines.layers import validate_pipeline_tasks
from cognee.modules.pipelines.tasks.task import Task
from cognee.modules.users.models import User
from cognee.context_global_variables import set_database_global_context_variables
from cognee.modules.pipelines.layers.resolve_authorized_user_datasets import (
    resolve_authorized_user_datasets,
)
from cognee.modules.pipelines.layers.check_pipeline_run_qualification import (
    check_pipeline_run_qualification,
)

logger = get_logger("cognee.pipeline")

update_status_lock = asyncio.Lock()


async def run_pipeline(
    tasks: list[Task],
    data=None,
    datasets: Optional[Union[str, list[str], list[UUID]]] = None,
    user: Optional[User] = None,
    pipeline_name: str = "custom_pipeline",
    vector_db_config: Optional[dict] = None,
    graph_db_config: Optional[dict] = None,
    incremental_loading: bool = False,
<<<<<<< HEAD
    context: Optional[Dict] = None,
=======
    data_per_batch: int = 20,
>>>>>>> 559d5009
):
    validate_pipeline_tasks(tasks)
    await setup_and_check_environment(vector_db_config, graph_db_config)

    user, authorized_datasets = await resolve_authorized_user_datasets(datasets, user)

    for dataset in authorized_datasets:
        async for run_info in run_pipeline_per_dataset(
            dataset=dataset,
            user=user,
            tasks=tasks,
            data=data,
            pipeline_name=pipeline_name,
            incremental_loading=incremental_loading,
<<<<<<< HEAD
            context=context,
=======
            data_per_batch=data_per_batch,
>>>>>>> 559d5009
        ):
            yield run_info


async def run_pipeline_per_dataset(
    dataset: Dataset,
    user: User,
    tasks: list[Task],
    data: Optional[list[Data]] = None,
    pipeline_name: str = "custom_pipeline",
    incremental_loading=False,
<<<<<<< HEAD
    context: Optional[Dict] = None,
=======
    data_per_batch: int = 20,
>>>>>>> 559d5009
):
    # Will only be used if ENABLE_BACKEND_ACCESS_CONTROL is set to True
    await set_database_global_context_variables(dataset.id, dataset.owner_id)

    if not data:
        data = await get_dataset_data(dataset_id=dataset.id)

    process_pipeline_status = await check_pipeline_run_qualification(dataset, data, pipeline_name)
    if process_pipeline_status:
        # If pipeline was already processed or is currently being processed
        # return status information to async generator and finish execution
        yield process_pipeline_status
        return

    pipeline_run = run_tasks(
<<<<<<< HEAD
        tasks, dataset, data, user, pipeline_name, context, incremental_loading
=======
        tasks, dataset.id, data, user, pipeline_name, context, incremental_loading, data_per_batch
>>>>>>> 559d5009
    )

    async for pipeline_run_info in pipeline_run:
        yield pipeline_run_info<|MERGE_RESOLUTION|>--- conflicted
+++ resolved
@@ -35,11 +35,8 @@
     vector_db_config: Optional[dict] = None,
     graph_db_config: Optional[dict] = None,
     incremental_loading: bool = False,
-<<<<<<< HEAD
     context: Optional[Dict] = None,
-=======
     data_per_batch: int = 20,
->>>>>>> 559d5009
 ):
     validate_pipeline_tasks(tasks)
     await setup_and_check_environment(vector_db_config, graph_db_config)
@@ -54,11 +51,8 @@
             data=data,
             pipeline_name=pipeline_name,
             incremental_loading=incremental_loading,
-<<<<<<< HEAD
             context=context,
-=======
             data_per_batch=data_per_batch,
->>>>>>> 559d5009
         ):
             yield run_info
 
@@ -70,11 +64,8 @@
     data: Optional[list[Data]] = None,
     pipeline_name: str = "custom_pipeline",
     incremental_loading=False,
-<<<<<<< HEAD
     context: Optional[Dict] = None,
-=======
     data_per_batch: int = 20,
->>>>>>> 559d5009
 ):
     # Will only be used if ENABLE_BACKEND_ACCESS_CONTROL is set to True
     await set_database_global_context_variables(dataset.id, dataset.owner_id)
@@ -90,11 +81,7 @@
         return
 
     pipeline_run = run_tasks(
-<<<<<<< HEAD
-        tasks, dataset, data, user, pipeline_name, context, incremental_loading
-=======
-        tasks, dataset.id, data, user, pipeline_name, context, incremental_loading, data_per_batch
->>>>>>> 559d5009
+        tasks, dataset, data, user, pipeline_name, context, incremental_loading, data_per_batch
     )
 
     async for pipeline_run_info in pipeline_run:
