--- conflicted
+++ resolved
@@ -20,13 +20,10 @@
 from cognee.modules.pipelines.layers.check_pipeline_run_qualification import (
     check_pipeline_run_qualification,
 )
-<<<<<<< HEAD
-=======
 from cognee.modules.pipelines.models.PipelineRunInfo import (
     PipelineRunStarted,
 )
 from typing import Any
->>>>>>> a0f25f4f
 
 logger = get_logger("cognee.pipeline")
 
@@ -39,14 +36,9 @@
     datasets: Optional[Union[str, list[str], list[UUID]]] = None,
     user: Optional[User] = None,
     pipeline_name: str = "custom_pipeline",
-<<<<<<< HEAD
+    use_pipeline_cache: bool = False,
     vector_db_config: Optional[dict] = None,
     graph_db_config: Optional[dict] = None,
-=======
-    vector_db_config: dict = None,
-    graph_db_config: dict = None,
-    use_pipeline_cache: bool = False,
->>>>>>> a0f25f4f
     incremental_loading: bool = False,
     context: Optional[Dict] = None,
     data_per_batch: int = 20,
@@ -63,13 +55,9 @@
             tasks=tasks,
             data=data,
             pipeline_name=pipeline_name,
-<<<<<<< HEAD
-=======
             context={"dataset": dataset},
             use_pipeline_cache=use_pipeline_cache,
->>>>>>> a0f25f4f
             incremental_loading=incremental_loading,
-            context=context,
             data_per_batch=data_per_batch,
         ):
             yield run_info
@@ -81,11 +69,7 @@
     tasks: list[Task],
     data: Optional[list[Data]] = None,
     pipeline_name: str = "custom_pipeline",
-<<<<<<< HEAD
-=======
-    context: dict = None,
     use_pipeline_cache=False,
->>>>>>> a0f25f4f
     incremental_loading=False,
     context: Optional[Dict] = None,
     data_per_batch: int = 20,
@@ -114,7 +98,14 @@
             )
 
     pipeline_run = run_tasks(
-        tasks, dataset.id, data, user, pipeline_name, context, incremental_loading, data_per_batch
+        tasks,
+        dataset.id,
+        data,
+        user,
+        pipeline_name,
+        context,
+        incremental_loading,
+        data_per_batch,
     )
 
     async for pipeline_run_info in pipeline_run:
