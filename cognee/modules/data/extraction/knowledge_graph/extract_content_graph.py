import os
from typing import Type
from pydantic import BaseModel
from cognee.infrastructure.llm.get_llm_client import get_llm_client
from cognee.infrastructure.llm.prompts import render_prompt
from cognee.infrastructure.llm.config import get_llm_config


async def extract_content_graph(content: str, response_model: Type[BaseModel]):
    llm_client = get_llm_client()
    llm_config = get_llm_config()

<<<<<<< HEAD
    prompt_path = llm_config.get("GRAPH_PROMPT_PATH", "generate_graph_prompt.txt")
    
    system_prompt = render_prompt(prompt_path, {})
=======
    prompt_path = llm_config.graph_prompt_path
    # Check if the prompt path is an absolute path or just a filename
    if os.path.isabs(prompt_path):
        # directory containing the file
        base_directory = os.path.dirname(prompt_path)
        # just the filename itself
        prompt_path = os.path.basename(prompt_path)
    else:
        base_directory = None

    system_prompt = render_prompt(prompt_path, {}, base_directory=base_directory)
>>>>>>> feda179a
    content_graph = await llm_client.acreate_structured_output(
        content, system_prompt, response_model
    )

    return content_graph<|MERGE_RESOLUTION|>--- conflicted
+++ resolved
@@ -10,12 +10,8 @@
     llm_client = get_llm_client()
     llm_config = get_llm_config()
 
-<<<<<<< HEAD
     prompt_path = llm_config.get("GRAPH_PROMPT_PATH", "generate_graph_prompt.txt")
-    
-    system_prompt = render_prompt(prompt_path, {})
-=======
-    prompt_path = llm_config.graph_prompt_path
+
     # Check if the prompt path is an absolute path or just a filename
     if os.path.isabs(prompt_path):
         # directory containing the file
@@ -26,7 +22,7 @@
         base_directory = None
 
     system_prompt = render_prompt(prompt_path, {}, base_directory=base_directory)
->>>>>>> feda179a
+
     content_graph = await llm_client.acreate_structured_output(
         content, system_prompt, response_model
     )
