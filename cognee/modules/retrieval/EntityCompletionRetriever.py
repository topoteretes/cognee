import asyncio
from typing import Any, Optional, List
from cognee.shared.logging_utils import get_logger
from cognee.infrastructure.entities.BaseEntityExtractor import BaseEntityExtractor
from cognee.infrastructure.context.BaseContextProvider import BaseContextProvider
from cognee.modules.retrieval.base_retriever import BaseRetriever
<<<<<<< HEAD
from cognee.modules.retrieval.utils.completion import generate_completion
from cognee.modules.data.access_tracking import track_entity_access
=======
from cognee.modules.retrieval.utils.completion import generate_completion, summarize_text
from cognee.modules.retrieval.utils.session_cache import (
    save_conversation_history,
    get_conversation_history,
)
from cognee.context_global_variables import session_user
from cognee.infrastructure.databases.cache.config import CacheConfig

>>>>>>> 1f49ca26

logger = get_logger("entity_completion_retriever")


class EntityCompletionRetriever(BaseRetriever):
    """
    Retriever that uses entity-based completion for generating responses.

    Public methods:
    - get_context
    - get_completion

    Instance variables:
    - extractor
    - context_provider
    - user_prompt_path
    - system_prompt_path
    """

    def __init__(
        self,
        extractor: BaseEntityExtractor,
        context_provider: BaseContextProvider,
        user_prompt_path: str = "context_for_question.txt",
        system_prompt_path: str = "answer_simple_question.txt",
    ):
        self.extractor = extractor
        self.context_provider = context_provider
        self.user_prompt_path = user_prompt_path
        self.system_prompt_path = system_prompt_path

    async def get_context(self, query: str) -> Any:
        """
        Get context using entity extraction and context provider.

        Logs the processing of the query and retrieves entities. If entities are extracted, it
        attempts to retrieve the corresponding context using the context provider. Returns None
        if no entities or context are found, or logs the error if an exception occurs.

        Parameters:
        -----------
            - query (str): The query string for which context is being retrieved.

        Returns:
        --------
            - Any: The context retrieved from the context provider or None if not found or an
              error occurred.
        """
        try:
            logger.info(f"Processing query: {query[:100]}")

            entities = await self.extractor.extract_entities(query)

            if not entities:
                logger.info("No entities extracted")
                return None

            # Track entity access for cleanup feature
            try:
                entity_ids = [entity.get('id') for entity in entities if isinstance(entity, dict) and entity.get('id')]
                if entity_ids:
                    await track_entity_access(entity_ids)
                    logger.debug(f"Tracked access for {len(entity_ids)} entities")
            except Exception as e:
                # Don't fail the retrieval if tracking fails
                logger.warning(f"Failed to track entity access: {str(e)}")

            context = await self.context_provider.get_context(entities, query)

            if not context:
                logger.info("No context retrieved")
                return None

            return context

        except Exception as e:
            logger.error(f"Context retrieval failed: {str(e)}")
            return None

    async def get_completion(
        self, query: str, context: Optional[Any] = None, session_id: Optional[str] = None
    ) -> List[str]:
        """
        Generate completion using provided context or fetch new context.

        If context is not provided, it fetches context using the query. If no context is
        available, it returns an error message. Logs an error if completion generation fails due
        to an exception.

        Parameters:
        -----------
            - query (str): The query string for which completion is being generated.
            - context (Optional[Any]): Optional context to be used for generating completion;
              fetched if not provided. (default None)
            - session_id (Optional[str]): Optional session identifier for caching. If None,
              defaults to 'default_session'. (default None)

        Returns:
        --------
            - List[str]: A list containing the generated completion or an error message if no
              relevant entities were found.
        """
        try:
            if context is None:
                context = await self.get_context(query)

            if context is None:
                return ["No relevant entities found for the query."]

<<<<<<< HEAD
            completion = await generate_completion(
                query=query,
                context=context,
                user_prompt_path=self.user_prompt_path,
                system_prompt_path=self.system_prompt_path,
            )
=======
            # Check if we need to generate context summary for caching
            cache_config = CacheConfig()
            user = session_user.get()
            user_id = getattr(user, "id", None)
            session_save = user_id and cache_config.caching

            if session_save:
                conversation_history = await get_conversation_history(session_id=session_id)

                context_summary, completion = await asyncio.gather(
                    summarize_text(str(context)),
                    generate_completion(
                        query=query,
                        context=context,
                        user_prompt_path=self.user_prompt_path,
                        system_prompt_path=self.system_prompt_path,
                        conversation_history=conversation_history,
                    ),
                )
            else:
                completion = await generate_completion(
                    query=query,
                    context=context,
                    user_prompt_path=self.user_prompt_path,
                    system_prompt_path=self.system_prompt_path,
                )

            if session_save:
                await save_conversation_history(
                    query=query,
                    context_summary=context_summary,
                    answer=completion,
                    session_id=session_id,
                )
>>>>>>> 1f49ca26

            return [completion]

        except Exception as e:
            logger.error(f"Completion generation failed: {str(e)}")
            return ["Completion generation failed"]<|MERGE_RESOLUTION|>--- conflicted
+++ resolved
@@ -4,10 +4,6 @@
 from cognee.infrastructure.entities.BaseEntityExtractor import BaseEntityExtractor
 from cognee.infrastructure.context.BaseContextProvider import BaseContextProvider
 from cognee.modules.retrieval.base_retriever import BaseRetriever
-<<<<<<< HEAD
-from cognee.modules.retrieval.utils.completion import generate_completion
-from cognee.modules.data.access_tracking import track_entity_access
-=======
 from cognee.modules.retrieval.utils.completion import generate_completion, summarize_text
 from cognee.modules.retrieval.utils.session_cache import (
     save_conversation_history,
@@ -16,7 +12,6 @@
 from cognee.context_global_variables import session_user
 from cognee.infrastructure.databases.cache.config import CacheConfig
 
->>>>>>> 1f49ca26
 
 logger = get_logger("entity_completion_retriever")
 
@@ -126,14 +121,6 @@
             if context is None:
                 return ["No relevant entities found for the query."]
 
-<<<<<<< HEAD
-            completion = await generate_completion(
-                query=query,
-                context=context,
-                user_prompt_path=self.user_prompt_path,
-                system_prompt_path=self.system_prompt_path,
-            )
-=======
             # Check if we need to generate context summary for caching
             cache_config = CacheConfig()
             user = session_user.get()
@@ -168,7 +155,6 @@
                     answer=completion,
                     session_id=session_id,
                 )
->>>>>>> 1f49ca26
 
             return [completion]
 
