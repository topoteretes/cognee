import asyncio
from typing import List, Optional, Type

from cognee.shared.logging_utils import get_logger, ERROR
from cognee.modules.graph.exceptions.exceptions import EntityNotFoundError
from cognee.infrastructure.databases.vector.exceptions import CollectionNotFoundError
from cognee.infrastructure.databases.graph import get_graph_engine
from cognee.infrastructure.databases.vector import get_vector_engine
from cognee.modules.graph.cognee_graph.CogneeGraph import CogneeGraph
from cognee.modules.users.methods import get_default_user
from cognee.modules.users.models import User
from cognee.shared.utils import send_telemetry

logger = get_logger(level=ERROR)


def format_triplets(edges):
    print("\n\n\n")

    def filter_attributes(obj, attributes):
        """Helper function to filter out non-None properties, including nested dicts."""
        result = {}
        for attr in attributes:
            value = getattr(obj, attr, None)
            if value is not None:
                # If the value is a dict, extract relevant keys from it
                if isinstance(value, dict):
                    nested_values = {
                        k: v for k, v in value.items() if k in attributes and v is not None
                    }
                    result[attr] = nested_values
                else:
                    result[attr] = value
        return result

    triplets = []
    for edge in edges:
        node1 = edge.node1
        node2 = edge.node2
        edge_attributes = edge.attributes
        node1_attributes = node1.attributes
        node2_attributes = node2.attributes

        # Filter only non-None properties
        node1_info = {key: value for key, value in node1_attributes.items() if value is not None}
        node2_info = {key: value for key, value in node2_attributes.items() if value is not None}
        edge_info = {key: value for key, value in edge_attributes.items() if value is not None}

        # Create the formatted triplet
        triplet = f"Node1: {node1_info}\nEdge: {edge_info}\nNode2: {node2_info}\n\n\n"
        triplets.append(triplet)

    return "".join(triplets)


async def get_memory_fragment(
    properties_to_project: Optional[List[str]] = None,
    node_type: Optional[Type] = None,
<<<<<<< HEAD
    node_name: List[Optional[str]] = None,
=======
    node_name: Optional[List[str]] = None,
>>>>>>> 450d9ada
) -> CogneeGraph:
    """Creates and initializes a CogneeGraph memory fragment with optional property projections."""
    graph_engine = await get_graph_engine()
    memory_fragment = CogneeGraph()

    if properties_to_project is None:
        properties_to_project = ["id", "description", "name", "type", "text"]

    try:
        await memory_fragment.project_graph_from_db(
            graph_engine,
            node_properties_to_project=properties_to_project,
            edge_properties_to_project=["relationship_name"],
            node_type=node_type,
            node_name=node_name,
        )
    except EntityNotFoundError:
        pass

    return memory_fragment


async def brute_force_triplet_search(
    query: str,
    user: User = None,
    top_k: int = 5,
    collections: List[str] = None,
    properties_to_project: List[str] = None,
    memory_fragment: Optional[CogneeGraph] = None,
    node_type: Optional[Type] = None,
<<<<<<< HEAD
    node_name: List[Optional[str]] = None,
=======
    node_name: Optional[List[str]] = None,
>>>>>>> 450d9ada
) -> list:
    if user is None:
        user = await get_default_user()

    retrieved_results = await brute_force_search(
        query,
        user,
        top_k,
        collections=collections,
        properties_to_project=properties_to_project,
        memory_fragment=memory_fragment,
        node_type=node_type,
        node_name=node_name,
    )
    return retrieved_results


async def brute_force_search(
    query: str,
    user: User,
    top_k: int,
    collections: List[str] = None,
    properties_to_project: List[str] = None,
    memory_fragment: Optional[CogneeGraph] = None,
    node_type: Optional[Type] = None,
<<<<<<< HEAD
    node_name: List[Optional[str]] = None,
=======
    node_name: Optional[List[str]] = None,
>>>>>>> 450d9ada
) -> list:
    """
    Performs a brute force search to retrieve the top triplets from the graph.

    Args:
        query (str): The search query.
        user (User): The user performing the search.
        top_k (int): The number of top results to retrieve.
        collections (Optional[List[str]]): List of collections to query.
        properties_to_project (Optional[List[str]]): List of properties to project.
        memory_fragment (Optional[CogneeGraph]): Existing memory fragment to reuse.
        node_type: node type to filter
        node_name: node name to filter

    Returns:
        list: The top triplet results.
    """
    if not query or not isinstance(query, str):
        raise ValueError("The query must be a non-empty string.")
    if top_k <= 0:
        raise ValueError("top_k must be a positive integer.")

    if memory_fragment is None:
        memory_fragment = await get_memory_fragment(
<<<<<<< HEAD
            properties_to_project=properties_to_project, node_type=node_type, node_name=node_name
=======
            properties_to_project, node_type=node_type, node_name=node_name
>>>>>>> 450d9ada
        )

    if collections is None:
        collections = [
            "Entity_name",
            "TextSummary_text",
            "EntityType_name",
            "DocumentChunk_text",
        ]

    try:
        vector_engine = get_vector_engine()
    except Exception as e:
        logger.error("Failed to initialize vector engine: %s", e)
        raise RuntimeError("Initialization error") from e

    send_telemetry("cognee.brute_force_triplet_search EXECUTION STARTED", user.id)

    async def search_in_collection(collection_name: str):
        try:
            return await vector_engine.search(
                collection_name=collection_name, query_text=query, limit=0
            )
        except CollectionNotFoundError:
            return []

    try:
        results = await asyncio.gather(
            *[search_in_collection(collection_name) for collection_name in collections]
        )

        if all(not item for item in results):
            return []

        node_distances = {collection: result for collection, result in zip(collections, results)}

        await memory_fragment.map_vector_distances_to_graph_nodes(node_distances=node_distances)
        await memory_fragment.map_vector_distances_to_graph_edges(vector_engine, query)

        results = await memory_fragment.calculate_top_triplet_importances(k=top_k)

        send_telemetry("cognee.brute_force_triplet_search EXECUTION COMPLETED", user.id)

        return results

    except CollectionNotFoundError:
        return []
    except Exception as error:
        logger.error(
            "Error during brute force search for user: %s, query: %s. Error: %s",
            user.id,
            query,
            error,
        )
        send_telemetry(
            "cognee.brute_force_triplet_search EXECUTION FAILED", user.id, {"error": str(error)}
        )
        raise error<|MERGE_RESOLUTION|>--- conflicted
+++ resolved
@@ -56,11 +56,7 @@
 async def get_memory_fragment(
     properties_to_project: Optional[List[str]] = None,
     node_type: Optional[Type] = None,
-<<<<<<< HEAD
-    node_name: List[Optional[str]] = None,
-=======
     node_name: Optional[List[str]] = None,
->>>>>>> 450d9ada
 ) -> CogneeGraph:
     """Creates and initializes a CogneeGraph memory fragment with optional property projections."""
     graph_engine = await get_graph_engine()
@@ -91,11 +87,7 @@
     properties_to_project: List[str] = None,
     memory_fragment: Optional[CogneeGraph] = None,
     node_type: Optional[Type] = None,
-<<<<<<< HEAD
-    node_name: List[Optional[str]] = None,
-=======
     node_name: Optional[List[str]] = None,
->>>>>>> 450d9ada
 ) -> list:
     if user is None:
         user = await get_default_user()
@@ -121,11 +113,7 @@
     properties_to_project: List[str] = None,
     memory_fragment: Optional[CogneeGraph] = None,
     node_type: Optional[Type] = None,
-<<<<<<< HEAD
-    node_name: List[Optional[str]] = None,
-=======
     node_name: Optional[List[str]] = None,
->>>>>>> 450d9ada
 ) -> list:
     """
     Performs a brute force search to retrieve the top triplets from the graph.
@@ -150,11 +138,7 @@
 
     if memory_fragment is None:
         memory_fragment = await get_memory_fragment(
-<<<<<<< HEAD
             properties_to_project=properties_to_project, node_type=node_type, node_name=node_name
-=======
-            properties_to_project, node_type=node_type, node_name=node_name
->>>>>>> 450d9ada
         )
 
     if collections is None:
