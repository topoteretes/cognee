import os
from typing import Any, Optional, List, Type


from operator import itemgetter
from cognee.infrastructure.databases.vector import get_vector_engine
from cognee.modules.retrieval.utils.completion import generate_completion
from cognee.infrastructure.databases.graph import get_graph_engine
from cognee.infrastructure.llm import LLMGateway
from cognee.modules.retrieval.graph_completion_retriever import GraphCompletionRetriever
from cognee.shared.logging_utils import get_logger


from cognee.tasks.temporal_graph.models import QueryInterval

logger = get_logger()


class TemporalRetriever(GraphCompletionRetriever):
    """
    Handles graph completion by generating responses based on a series of interactions with
    a language model. This class extends from GraphCompletionRetriever and is designed to
    manage the retrieval and validation process for user queries, integrating follow-up
    questions based on reasoning. The public methods are:

    - get_completion

    Instance variables include:
    - validation_system_prompt_path
    - validation_user_prompt_path
    - followup_system_prompt_path
    - followup_user_prompt_path
    """

    def __init__(
        self,
        user_prompt_path: str = "graph_context_for_question.txt",
        system_prompt_path: str = "answer_simple_question.txt",
        time_extraction_prompt_path: str = "extract_query_time.txt",
        top_k: Optional[int] = 5,
        node_type: Optional[Type] = None,
        node_name: Optional[List[str]] = None,
    ):
        super().__init__(
            user_prompt_path=user_prompt_path,
            system_prompt_path=system_prompt_path,
            top_k=top_k,
            node_type=node_type,
            node_name=node_name,
        )
        self.user_prompt_path = user_prompt_path
        self.system_prompt_path = system_prompt_path
        self.time_extraction_prompt_path = time_extraction_prompt_path
        self.top_k = top_k if top_k is not None else 5
        self.node_type = node_type
        self.node_name = node_name

    def descriptions_to_string(self, results):
        descs = []
        for entry in results:
            d = entry.get("description")
            if d:
                descs.append(d.strip())
        return "\n#####################\n".join(descs)

    async def extract_time_from_query(self, query: str):
        prompt_path = self.time_extraction_prompt_path

        if os.path.isabs(prompt_path):
            base_directory = os.path.dirname(prompt_path)
            prompt_path = os.path.basename(prompt_path)
        else:
            base_directory = None

        system_prompt = LLMGateway.render_prompt(prompt_path, {}, base_directory=base_directory)

        interval = await LLMGateway.acreate_structured_output(query, system_prompt, QueryInterval)

        time_from = interval.starts_at
        time_to = interval.ends_at

        return time_from, time_to

    async def filter_top_k_events(self, relevant_events, scored_results):
        # Build a score lookup from vector search results
        score_lookup = {res.payload["id"]: res.score for res in scored_results}

        events_with_scores = []
        for event in relevant_events[0]["events"]:
            score = score_lookup.get(event["id"], float("inf"))
            events_with_scores.append({**event, "score": score})

        events_with_scores.sort(key=itemgetter("score"))

        return events_with_scores[: self.top_k]

    async def get_context(self, query: str) -> Any:
        """Retrieves context based on the query."""

        time_from, time_to = await self.extract_time_from_query(query)

        graph_engine = await get_graph_engine()

        triplets = []

        if time_from and time_to:
            ids = await graph_engine.collect_time_ids(time_from=time_from, time_to=time_to)
        elif time_from:
            ids = await graph_engine.collect_time_ids(time_from=time_from)
        elif time_to:
            ids = await graph_engine.collect_time_ids(time_to=time_to)
        else:
            logger.info(
                "No timestamps identified based on the query, performing retrieval using triplet search on events and entities."
            )
<<<<<<< HEAD
            triplets = await self.get_context(query)
            return await self.resolve_edges_to_text(triplets)
=======
            triplets = await self.get_triplets(query)
            return await self.resolve_edges_to_text(triplets), triplets
>>>>>>> 711f3fe0

        if ids:
            relevant_events = await graph_engine.collect_events(ids=ids)
        else:
            logger.info(
                "No events identified based on timestamp filtering, performing retrieval using triplet search on events and entities."
            )
<<<<<<< HEAD
            triplets = await self.get_context(query)
            return await self.resolve_edges_to_text(triplets)
=======
            triplets = await self.get_triplets(query)
            return await self.resolve_edges_to_text(triplets), triplets
>>>>>>> 711f3fe0

        vector_engine = get_vector_engine()
        query_vector = (await vector_engine.embedding_engine.embed_text([query]))[0]

        vector_search_results = await vector_engine.search(
            collection_name="Event_name", query_vector=query_vector, limit=0
        )

        top_k_events = await self.filter_top_k_events(relevant_events, vector_search_results)

        return self.descriptions_to_string(top_k_events), triplets

    async def get_completion(self, query: str, context: Optional[str] = None) -> str:
        """Generates a response using the query and optional context."""
        if not context:
            context, _ = await self.get_context(query=query)

        if context:
            completion = await generate_completion(
                query=query,
                context=context,
                user_prompt_path=self.user_prompt_path,
                system_prompt_path=self.system_prompt_path,
            )

        return completion<|MERGE_RESOLUTION|>--- conflicted
+++ resolved
@@ -113,13 +113,8 @@
             logger.info(
                 "No timestamps identified based on the query, performing retrieval using triplet search on events and entities."
             )
-<<<<<<< HEAD
             triplets = await self.get_context(query)
             return await self.resolve_edges_to_text(triplets)
-=======
-            triplets = await self.get_triplets(query)
-            return await self.resolve_edges_to_text(triplets), triplets
->>>>>>> 711f3fe0
 
         if ids:
             relevant_events = await graph_engine.collect_events(ids=ids)
@@ -127,13 +122,8 @@
             logger.info(
                 "No events identified based on timestamp filtering, performing retrieval using triplet search on events and entities."
             )
-<<<<<<< HEAD
             triplets = await self.get_context(query)
             return await self.resolve_edges_to_text(triplets)
-=======
-            triplets = await self.get_triplets(query)
-            return await self.resolve_edges_to_text(triplets), triplets
->>>>>>> 711f3fe0
 
         vector_engine = get_vector_engine()
         query_vector = (await vector_engine.embedding_engine.embed_text([query]))[0]
@@ -144,7 +134,7 @@
 
         top_k_events = await self.filter_top_k_events(relevant_events, vector_search_results)
 
-        return self.descriptions_to_string(top_k_events), triplets
+        return self.descriptions_to_string(top_k_events)
 
     async def get_completion(self, query: str, context: Optional[str] = None) -> str:
         """Generates a response using the query and optional context."""
