--- conflicted
+++ resolved
@@ -80,13 +80,9 @@
             node_name=self.node_name,
         )
 
-<<<<<<< HEAD
         if len(found_triplets) == 0:
             #:TODO: quick and dirty solution for sf demo, as the triplets can be empty
             return []
-
-=======
->>>>>>> 0cf07fa6
         return found_triplets
 
     async def get_context(self, query: str) -> str:
