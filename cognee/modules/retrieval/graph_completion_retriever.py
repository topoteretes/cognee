--- conflicted
+++ resolved
@@ -32,11 +32,7 @@
         system_prompt_path: str = "answer_simple_question.txt",
         top_k: Optional[int] = 5,
         node_type: Optional[Type] = None,
-<<<<<<< HEAD
-        node_name: List[Optional[str]] = None,
-=======
         node_name: Optional[List[str]] = None,
->>>>>>> 450d9ada
     ):
         """Initialize retriever with prompt paths and search parameters."""
         self.user_prompt_path = user_prompt_path
