--- conflicted
+++ resolved
@@ -195,15 +195,9 @@
     system_prompt_path: str = "answer_simple_question.txt",
     system_prompt: Optional[str] = None,
     top_k: int = 10,
-<<<<<<< HEAD
-    node_type: Optional[Type] = None,
+    node_type: Optional[Type] = NodeSet,
     node_name: Optional[List[str]] = None,
     save_interaction: Optional[bool] = False,
-=======
-    node_type: Optional[Type] = NodeSet,
-    node_name: Optional[List[str]] = None,
-    save_interaction: bool = False,
->>>>>>> eb563137
     last_k: Optional[int] = None,
     only_context: bool = None,
 ) -> list:
@@ -219,7 +213,6 @@
 
     # Searches all provided datasets and handles setting up of appropriate database context based on permissions
     search_results = await specific_search_by_context(
-<<<<<<< HEAD
         search_datasets=search_datasets,
         query_type=query_type,
         query_text=query_text,
@@ -227,14 +220,6 @@
         system_prompt_path=system_prompt_path,
         system_prompt=system_prompt,
         top_k=top_k,
-=======
-        search_datasets,
-        query_text,
-        query_type,
-        user,
-        system_prompt_path,
-        top_k,
->>>>>>> eb563137
         node_type=node_type,
         node_name=node_name,
         save_interaction=save_interaction,
@@ -252,20 +237,12 @@
     query_type: SearchType,
     query_text: str,
     user: User,
-<<<<<<< HEAD
     system_prompt_path: str = "answer_simple_question.txt",
     system_prompt: Optional[str] = None,
     top_k: int = 10,
-    node_type: Optional[Type] = None,
+    node_type: Optional[Type] = NodeSet,
     node_name: Optional[List[str]] = None,
     save_interaction: Optional[bool] = False,
-=======
-    system_prompt_path: str,
-    top_k: int,
-    node_type: Optional[Type] = NodeSet,
-    node_name: Optional[List[str]] = None,
-    save_interaction: bool = False,
->>>>>>> eb563137
     last_k: Optional[int] = None,
     only_context: bool = None,
 ):
@@ -275,7 +252,6 @@
     """
 
     async def _search_by_context(
-<<<<<<< HEAD
         dataset: Dataset,
         query_type: SearchType,
         query_text: str,
@@ -283,22 +259,11 @@
         system_prompt_path: str = "answer_simple_question.txt",
         system_prompt: Optional[str] = None,
         top_k: int = 10,
-        node_type: Optional[Type] = None,
+        node_type: Optional[Type] = NodeSet,
         node_name: Optional[List[str]] = None,
         save_interaction: Optional[bool] = False,
         last_k: Optional[int] = None,
         only_context: bool = None,
-=======
-        dataset,
-        user,
-        query_type,
-        query_text,
-        system_prompt_path,
-        top_k,
-        node_type: Optional[Type] = NodeSet,
-        node_name: Optional[List[str]] = None,
-        last_k: Optional[int] = None,
->>>>>>> eb563137
     ):
         # Set database configuration in async context for each dataset user has access for
         await set_database_global_context_variables(dataset.id, dataset.owner_id)
@@ -326,7 +291,6 @@
     for dataset in search_datasets:
         tasks.append(
             _search_by_context(
-<<<<<<< HEAD
                 dataset=dataset,
                 query_type=query_type,
                 query_text=query_text,
@@ -339,17 +303,6 @@
                 save_interaction=save_interaction,
                 last_k=last_k,
                 only_context=only_context,
-=======
-                dataset,
-                user,
-                query_type,
-                query_text,
-                system_prompt_path,
-                top_k,
-                node_type=node_type,
-                node_name=node_name,
-                last_k=last_k,
->>>>>>> eb563137
             )
         )
 
