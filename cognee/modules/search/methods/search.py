--- conflicted
+++ resolved
@@ -2,14 +2,9 @@
 import json
 import asyncio
 from uuid import UUID
-<<<<<<< HEAD
 from functools import reduce
 from fastapi.encoders import jsonable_encoder
 from typing import Callable, List, Optional, Tuple, Type, Union
-=======
-from fastapi.encoders import jsonable_encoder
-from typing import Callable, List, Optional, Type, Union
->>>>>>> aaa17762
 
 
 from cognee.modules.engine.models.node_set import NodeSet
@@ -361,11 +356,6 @@
         only_context=only_context,
     )
 
-<<<<<<< HEAD
-=======
-    await log_result(query.id, json.dumps(jsonable_encoder(search_results)), user.id)
-
->>>>>>> aaa17762
     return search_results
 
 
@@ -407,11 +397,7 @@
         # Set database configuration in async context for each dataset user has access for
         await set_database_global_context_variables(dataset.id, dataset.owner_id)
 
-<<<<<<< HEAD
         search_result_or_context = await specific_search(
-=======
-        result = await specific_search(
->>>>>>> aaa17762
             query_type=query_type,
             query_text=query_text,
             user=user,
@@ -426,7 +412,6 @@
             context=context,
         )
 
-<<<<<<< HEAD
         if only_context and isinstance(
             search_result_or_context, tuple
         ):  # In some cases when only the context is requested, we get (context, triplets)
@@ -436,21 +421,11 @@
         else:
             search_results = search_result_or_context
             context = []
-=======
-        if isinstance(result, tuple):
-            search_results = result[0]
-            triplets = result[1]
-        else:
-            search_results = result
->>>>>>> aaa17762
             triplets = []
 
         return {
             "search_result": search_results,
-<<<<<<< HEAD
             "context": context,
-=======
->>>>>>> aaa17762
             "graph": [
                 {
                     "source": {
