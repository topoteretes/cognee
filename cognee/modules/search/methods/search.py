--- conflicted
+++ resolved
@@ -79,13 +79,10 @@
             system_prompt_path=system_prompt_path,
             top_k=top_k,
         ).get_completion,
-<<<<<<< HEAD
         SearchType.GRAPH_COMPLETION_CONTEXT_EXTENSION: GraphCompletionContextExtensionRetriever(
             system_prompt_path=system_prompt_path,
             top_k=top_k,
         ).get_completion,
-=======
->>>>>>> e0798ff2
         SearchType.GRAPH_SUMMARY_COMPLETION: GraphSummaryCompletionRetriever(
             system_prompt_path=system_prompt_path, top_k=top_k
         ).get_completion,
