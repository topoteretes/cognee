import json
import asyncio
from uuid import UUID
from fastapi.encoders import jsonable_encoder
from typing import Any, List, Optional, Tuple, Type, Union

from cognee.infrastructure.databases.graph import get_graph_engine
from cognee.shared.logging_utils import get_logger
from cognee.shared.utils import send_telemetry
from cognee.context_global_variables import set_database_global_context_variables
from cognee.context_global_variables import backend_access_control_enabled

from cognee.modules.engine.models.node_set import NodeSet
from cognee.modules.graph.cognee_graph.CogneeGraphElements import Edge
from cognee.modules.search.types import (
    SearchResult,
    CombinedSearchResult,
    SearchResultDataset,
    SearchType,
)
from cognee.modules.search.operations import log_query, log_result
from cognee.modules.users.models import User
from cognee.modules.data.models import Dataset
from cognee.modules.data.methods.get_authorized_existing_datasets import (
    get_authorized_existing_datasets,
)
from cognee import __version__ as cognee_version
from .get_search_type_tools import get_search_type_tools
from .no_access_control_search import no_access_control_search
from ..utils.prepare_search_result import prepare_search_result
from cognee.modules.retrieval.utils.access_tracking import update_node_access_timestamps # Import your function

logger = get_logger()


async def search(
    query_text: str,
    query_type: SearchType,
    dataset_ids: Union[list[UUID], None],
    user: User,
    system_prompt_path="answer_simple_question.txt",
    system_prompt: Optional[str] = None,
    top_k: int = 10,
    node_type: Optional[Type] = NodeSet,
    node_name: Optional[List[str]] = None,
    save_interaction: bool = False,
    last_k: Optional[int] = None,
    only_context: bool = False,
    use_combined_context: bool = False,
    session_id: Optional[str] = None,
    wide_search_top_k: Optional[int] = 100,
    triplet_distance_penalty: Optional[float] = 3.5,
<<<<<<< HEAD
    verbose: bool = False,
=======
>>>>>>> 0d96606f
) -> Union[CombinedSearchResult, List[SearchResult]]:
    """

    Args:
        query_text:
        query_type:
        datasets:
        user:
        system_prompt_path:
        top_k:

    Returns:

    Notes:
        Searching by dataset is only available in ENABLE_BACKEND_ACCESS_CONTROL mode
    """
    query = await log_query(query_text, query_type.value, user.id)
    send_telemetry(
        "cognee.search EXECUTION STARTED",
        user.id,
        additional_properties={
            "cognee_version": cognee_version,
            "tenant_id": str(user.tenant_id) if user.tenant_id else "Single User Tenant",
        },
    )

    actual_accessed_items = [] # Collect all accessed items here

    # Use search function filtered by permissions if access control is enabled
    if backend_access_control_enabled():
        raw_search_results = await authorized_search(
            query_type=query_type,
            query_text=query_text,
            user=user,
            dataset_ids=dataset_ids,
            system_prompt_path=system_prompt_path,
            system_prompt=system_prompt,
            top_k=top_k,
            node_type=node_type,
            node_name=node_name,
            save_interaction=save_interaction,
            last_k=last_k,
            only_context=only_context,
            use_combined_context=use_combined_context,
            session_id=session_id,
            wide_search_top_k=wide_search_top_k,
            triplet_distance_penalty=triplet_distance_penalty,
        )
        if use_combined_context:
            # raw_search_results is (completion, context, datasets)
            _, context_data, _ = raw_search_results
            if isinstance(context_data, list): # Expecting a list of Edge or similar
                actual_accessed_items.extend(context_data)
            # If context_data is a string, it's already textual and might not map to specific nodes for timestamp updates
        else:
            for result_tuple in raw_search_results:
                _, context_data, _ = result_tuple
                if isinstance(context_data, list): # Expecting a list of Edge or similar
                    actual_accessed_items.extend(context_data)
    else:
        raw_search_results = [
            await no_access_control_search(
                query_type=query_type,
                query_text=query_text,
                system_prompt_path=system_prompt_path,
                system_prompt=system_prompt,
                top_k=top_k,
                node_type=node_type,
                node_name=node_name,
                save_interaction=save_interaction,
                last_k=last_k,
                only_context=only_context,
                session_id=session_id,
                wide_search_top_k=wide_search_top_k,
                triplet_distance_penalty=triplet_distance_penalty,
            )
        ]
        # In this case, raw_search_results is a list containing a single tuple
        if raw_search_results:
            _, context_data, _ = raw_search_results[0]
            if isinstance(context_data, list): # Expecting a list of Edge or similar
                actual_accessed_items.extend(context_data)

    # Call the update_node_access_timestamps function here
    # Pass the collected actual_accessed_items
    await update_node_access_timestamps(actual_accessed_items)

    send_telemetry(
        "cognee.search EXECUTION COMPLETED",
        user.id,
        additional_properties={
            "cognee_version": cognee_version,
            "tenant_id": str(user.tenant_id) if user.tenant_id else "Single User Tenant",
        },
    )

    # The rest of the code for logging and preparing results remains largely the same
    # Ensure search_results is correctly defined for the subsequent logging/preparation logic
    # based on how it was processed in the if/else blocks above.
    # For now, let's assume 'search_results' should refer to 'raw_search_results'
    # for the purpose of this part of the code, or be re-structured to use the
    # collected components for the final output.

    # This part needs careful adjustment based on the exact structure expected by prepare_search_result
    # and the final return type.
    # For simplicity here, let's re-assign search_results to raw_search_results for the original flow
    search_results = raw_search_results
    # ... rest of the original function ...

    await log_result(
        query.id,
        json.dumps(
            jsonable_encoder(
                await prepare_search_result(
                    search_results[0] if isinstance(search_results, list) else search_results
                )
                if use_combined_context
                else [
                    await prepare_search_result(search_result) for search_result in search_results
                ]
            )
        ),
        user.id,
    )

    if use_combined_context:
        # Note: combined context search must always be verbose and return a CombinedSearchResult with graphs info
        prepared_search_results = await prepare_search_result(
            search_results[0] if isinstance(search_results, list) else search_results
        )
        result = prepared_search_results["result"]
        graphs = prepared_search_results["graphs"]
        context = prepared_search_results["context"]
        datasets = prepared_search_results["datasets"]

        return CombinedSearchResult(
            result=result,
            graphs=graphs,
            context=context,
            datasets=[
                SearchResultDataset(
                    id=dataset.id,
                    name=dataset.name,
                )
                for dataset in datasets
            ],
        )
    else:
        # This is for maintaining backwards compatibility
        if backend_access_control_enabled():
            return_value = []
            for search_result in search_results:
                prepared_search_results = await prepare_search_result(search_result)

                result = prepared_search_results["result"]
                graphs = prepared_search_results["graphs"]
                context = prepared_search_results["context"]
                datasets = prepared_search_results["datasets"]

                if only_context:
                    search_result_dict = {
                        "search_result": [context] if context else None,
                        "dataset_id": datasets[0].id,
                        "dataset_name": datasets[0].name,
                        "dataset_tenant_id": datasets[0].tenant_id,
                    }
                    if verbose:
                        # Include graphs only in verbose mode
                        search_result_dict["graphs"] = graphs

                    return_value.append(search_result_dict)
                else:
                    search_result_dict = {
                        "search_result": [result] if result else None,
                        "dataset_id": datasets[0].id,
                        "dataset_name": datasets[0].name,
                        "dataset_tenant_id": datasets[0].tenant_id,
                    }
                    if verbose:
                        # Include graphs only in verbose mode
                        search_result_dict["graphs"] = graphs

                    return_value.append(search_result_dict)

            return return_value
        else:
            return_value = []
            if only_context:
                for search_result in search_results:
                    prepared_search_results = await prepare_search_result(search_result)
                    return_value.append(prepared_search_results["context"])
            else:
                for search_result in search_results:
                    result, context, datasets = search_result
                    return_value.append(result)
            # For maintaining backwards compatibility
            if len(return_value) == 1 and isinstance(return_value[0], list):
                return return_value[0]
            else:
                return return_value


async def authorized_search(
    query_type: SearchType,
    query_text: str,
    user: User,
    dataset_ids: Optional[list[UUID]] = None,
    system_prompt_path: str = "answer_simple_question.txt",
    system_prompt: Optional[str] = None,
    top_k: int = 10,
    node_type: Optional[Type] = NodeSet,
    node_name: Optional[List[str]] = None,
    save_interaction: bool = False,
    last_k: Optional[int] = None,
    only_context: bool = False,
    use_combined_context: bool = False,
    session_id: Optional[str] = None,
    wide_search_top_k: Optional[int] = 100,
    triplet_distance_penalty: Optional[float] = 3.5,
) -> Union[
    Tuple[Any, Union[List[Edge], str], List[Dataset]],
    List[Tuple[Any, Union[List[Edge], str], List[Dataset]]],
]:
    """
    Verifies access for provided datasets or uses all datasets user has read access for and performs search per dataset.
    Not to be used outside of active access control mode.
    """
    # Find datasets user has read access for (if datasets are provided only return them. Provided user has read access)
    search_datasets = await get_authorized_existing_datasets(
        datasets=dataset_ids, permission_type="read", user=user
    )

    if use_combined_context:
        search_responses = await search_in_datasets_context(
            search_datasets=search_datasets,
            query_type=query_type,
            query_text=query_text,
            system_prompt_path=system_prompt_path,
            system_prompt=system_prompt,
            top_k=top_k,
            node_type=node_type,
            node_name=node_name,
            save_interaction=save_interaction,
            last_k=last_k,
            only_context=True,
            session_id=session_id,
            wide_search_top_k=wide_search_top_k,
            triplet_distance_penalty=triplet_distance_penalty,
        )

        context = {}
        datasets: List[Dataset] = []

        for _, search_context, search_datasets in search_responses:
            for dataset in search_datasets:
                context[str(dataset.id)] = search_context

            datasets.extend(search_datasets)

        specific_search_tools = await get_search_type_tools(
            query_type=query_type,
            query_text=query_text,
            system_prompt_path=system_prompt_path,
            system_prompt=system_prompt,
            top_k=top_k,
            node_type=node_type,
            node_name=node_name,
            save_interaction=save_interaction,
            last_k=last_k,
            wide_search_top_k=wide_search_top_k,
            triplet_distance_penalty=triplet_distance_penalty,
        )
        search_tools = specific_search_tools
        if len(search_tools) == 2:
            [get_completion, _] = search_tools
        else:
            get_completion = search_tools[0]

        def prepare_combined_context(
            context,
        ) -> Union[List[Edge], str]:
            combined_context = []

            for dataset_context in context.values():
                combined_context += dataset_context

            if combined_context and isinstance(combined_context[0], str):
                return "\n".join(combined_context)

            return combined_context

        combined_context = prepare_combined_context(context)
        completion = await get_completion(query_text, combined_context, session_id=session_id)

        return completion, combined_context, datasets

    # Searches all provided datasets and handles setting up of appropriate database context based on permissions
    search_results = await search_in_datasets_context(
        search_datasets=search_datasets,
        query_type=query_type,
        query_text=query_text,
        system_prompt_path=system_prompt_path,
        system_prompt=system_prompt,
        top_k=top_k,
        node_type=node_type,
        node_name=node_name,
        save_interaction=save_interaction,
        last_k=last_k,
        only_context=only_context,
        session_id=session_id,
        wide_search_top_k=wide_search_top_k,
<<<<<<< HEAD
        triplet_distance_penalty=triplet_distance_penalty,
=======
>>>>>>> 0d96606f
    )

    return search_results


async def search_in_datasets_context(
    search_datasets: list[Dataset],
    query_type: SearchType,
    query_text: str,
    system_prompt_path: str = "answer_simple_question.txt",
    system_prompt: Optional[str] = None,
    top_k: int = 10,
    node_type: Optional[Type] = NodeSet,
    node_name: Optional[List[str]] = None,
    save_interaction: bool = False,
    last_k: Optional[int] = None,
    only_context: bool = False,
    context: Optional[Any] = None,
    session_id: Optional[str] = None,
    wide_search_top_k: Optional[int] = 100,
    triplet_distance_penalty: Optional[float] = 3.5,
) -> List[Tuple[Any, Union[str, List[Edge]], List[Dataset]]]:
    """
    Searches all provided datasets and handles setting up of appropriate database context based on permissions.
    Not to be used outside of active access control mode.
    """

    async def _search_in_dataset_context(
        dataset: Dataset,
        query_type: SearchType,
        query_text: str,
        system_prompt_path: str = "answer_simple_question.txt",
        system_prompt: Optional[str] = None,
        top_k: int = 10,
        node_type: Optional[Type] = NodeSet,
        node_name: Optional[List[str]] = None,
        save_interaction: bool = False,
        last_k: Optional[int] = None,
        only_context: bool = False,
        context: Optional[Any] = None,
        session_id: Optional[str] = None,
        wide_search_top_k: Optional[int] = 100,
        triplet_distance_penalty: Optional[float] = 3.5,
    ) -> Tuple[Any, Union[str, List[Edge]], List[Dataset]]:
        # Set database configuration in async context for each dataset user has access for
        await set_database_global_context_variables(dataset.id, dataset.owner_id)

        graph_engine = await get_graph_engine()
        is_empty = await graph_engine.is_empty()

        if is_empty:
            # TODO: we can log here, but not all search types use graph. Still keeping this here for reviewer input
            from cognee.modules.data.methods import get_dataset_data

            dataset_data = await get_dataset_data(dataset.id)

            if len(dataset_data) > 0:
                logger.warning(
                    f"Dataset '{dataset.name}' has {len(dataset_data)} data item(s) but the knowledge graph is empty. "
                    "Please run cognify to process the data before searching."
                )
            else:
                logger.warning(
                    "Search attempt on an empty knowledge graph - no data has been added to this dataset"
                )

        specific_search_tools = await get_search_type_tools(
            query_type=query_type,
            query_text=query_text,
            system_prompt_path=system_prompt_path,
            system_prompt=system_prompt,
            top_k=top_k,
            node_type=node_type,
            node_name=node_name,
            save_interaction=save_interaction,
            last_k=last_k,
            wide_search_top_k=wide_search_top_k,
            triplet_distance_penalty=triplet_distance_penalty,
        )
        search_tools = specific_search_tools
        if len(search_tools) == 2:
            [get_completion, get_context] = search_tools

            if only_context:
                return None, await get_context(query_text), [dataset]

            search_context = context or await get_context(query_text)
            search_result = await get_completion(query_text, search_context, session_id=session_id)

            return search_result, search_context, [dataset]
        else:
            unknown_tool = search_tools[0]

            return await unknown_tool(query_text), "", [dataset]

    # Search every dataset async based on query and appropriate database configuration
    tasks = []
    for dataset in search_datasets:
        tasks.append(
            _search_in_dataset_context(
                dataset=dataset,
                query_type=query_type,
                query_text=query_text,
                system_prompt_path=system_prompt_path,
                system_prompt=system_prompt,
                top_k=top_k,
                node_type=node_type,
                node_name=node_name,
                save_interaction=save_interaction,
                last_k=last_k,
                only_context=only_context,
                context=context,
                session_id=session_id,
                wide_search_top_k=wide_search_top_k,
                triplet_distance_penalty=triplet_distance_penalty,
            )
        )

    return await asyncio.gather(*tasks)
<|MERGE_RESOLUTION|>--- conflicted
+++ resolved
@@ -50,10 +50,7 @@
     session_id: Optional[str] = None,
     wide_search_top_k: Optional[int] = 100,
     triplet_distance_penalty: Optional[float] = 3.5,
-<<<<<<< HEAD
     verbose: bool = False,
-=======
->>>>>>> 0d96606f
 ) -> Union[CombinedSearchResult, List[SearchResult]]:
     """
 
@@ -365,10 +362,8 @@
         only_context=only_context,
         session_id=session_id,
         wide_search_top_k=wide_search_top_k,
-<<<<<<< HEAD
         triplet_distance_penalty=triplet_distance_penalty,
-=======
->>>>>>> 0d96606f
+
     )
 
     return search_results
