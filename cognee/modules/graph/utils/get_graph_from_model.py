from datetime import datetime, timezone
from cognee.infrastructure.engine import DataPoint, Edge
from cognee.modules.storage.utils import copy_model


async def get_graph_from_model(
    data_point: DataPoint,
    added_nodes: dict,
    added_edges: dict,
    visited_properties: dict = None,
    include_root=True,
):
    if str(data_point.id) in added_nodes:
        return [], []

    nodes = []
    edges = []
    visited_properties = visited_properties or {}

    data_point_properties = {
        "type": type(data_point).__name__,
    }
    excluded_properties = set()
    properties_to_visit = []  # Changed from set to list

    for field_name, field_value in data_point:
        if field_name == "metadata":
            continue

        # Check if field_value is a tuple with Edge metadata
        edge_metadata = None
        actual_field_value = field_value

        if isinstance(field_value, tuple) and len(field_value) == 2:
            first_element, second_element = field_value
            if isinstance(first_element, Edge):
                edge_metadata = first_element
                actual_field_value = second_element

        if isinstance(actual_field_value, DataPoint):
            excluded_properties.add(field_name)

            property_key = str(data_point.id) + field_name + str(actual_field_value.id)

            if property_key in visited_properties:
                continue

<<<<<<< HEAD
            properties_to_visit.append((field_name, edge_metadata))  # Changed from add to append
=======
            visited_properties[property_key] = True
            properties_to_visit.add(field_name)
>>>>>>> dad1e270

            continue

        if (
            isinstance(actual_field_value, list)
            and len(actual_field_value) > 0
            and isinstance(actual_field_value[0], DataPoint)
        ):
            excluded_properties.add(field_name)

            for index, item in enumerate(actual_field_value):
                property_key = str(data_point.id) + field_name + str(item.id)

                if property_key in visited_properties:
                    continue

<<<<<<< HEAD
                properties_to_visit.append(
                    (f"{field_name}.{index}", edge_metadata)
                )  # Changed from add to append
=======
                visited_properties[property_key] = True
                properties_to_visit.add(f"{field_name}.{index}")
>>>>>>> dad1e270

            continue

        # Only add to properties if it's not a tuple with Edge metadata
        if not (
            isinstance(field_value, tuple)
            and len(field_value) == 2
            and isinstance(field_value[0], Edge)
        ):
            data_point_properties[field_name] = field_value

    if include_root and str(data_point.id) not in added_nodes:
        SimpleDataPointModel = copy_model(
            type(data_point),
            exclude_fields=list(excluded_properties),
        )
        nodes.append(SimpleDataPointModel(**data_point_properties))
        added_nodes[str(data_point.id)] = True

    for property_item in properties_to_visit:
        if isinstance(property_item, tuple):
            field_name_with_index, edge_metadata = property_item
        else:
            # Handle legacy case where properties_to_visit contains just field names
            field_name_with_index, edge_metadata = property_item, None

        index = None
        field_name = field_name_with_index

        if "." in field_name_with_index:
            field_name, index = field_name_with_index.split(".")

        field_value = getattr(data_point, field_name)

        # If field_value is a tuple with Edge metadata, extract the actual value
        if (
            isinstance(field_value, tuple)
            and len(field_value) == 2
            and isinstance(field_value[0], Edge)
        ):
            _, field_value = field_value

        if index is not None:
            field_value = field_value[int(index)]

        edge_key = str(data_point.id) + str(field_value.id) + field_name

        if str(edge_key) not in added_edges:
            # Build edge properties
            edge_properties = {
                "source_node_id": data_point.id,
                "target_node_id": field_value.id,
                "relationship_name": field_name,
                "updated_at": datetime.now(timezone.utc).strftime("%Y-%m-%d %H:%M:%S"),
            }

            # Add edge metadata if present
            if edge_metadata:
                edge_properties.update(edge_metadata.to_dict())

            edges.append(
                (
                    data_point.id,
                    field_value.id,
                    field_name,
                    edge_properties,
                )
            )
            added_edges[str(edge_key)] = True

        if str(field_value.id) in added_nodes:
            continue

        property_key = str(data_point.id) + field_name + str(field_value.id)
        visited_properties[property_key] = True

        property_nodes, property_edges = await get_graph_from_model(
            field_value,
            include_root=True,
            added_nodes=added_nodes,
            added_edges=added_edges,
            visited_properties=visited_properties,
        )

        for node in property_nodes:
            nodes.append(node)

        for edge in property_edges:
            edges.append(edge)

    return nodes, edges


def get_own_property_nodes(property_nodes, property_edges):
    own_properties = []

    destination_nodes = [str(property_edge[1]) for property_edge in property_edges]

    for node in property_nodes:
        if str(node.id) in destination_nodes:
            continue

        own_properties.append(node)

    return own_properties<|MERGE_RESOLUTION|>--- conflicted
+++ resolved
@@ -45,12 +45,9 @@
             if property_key in visited_properties:
                 continue
 
-<<<<<<< HEAD
+
             properties_to_visit.append((field_name, edge_metadata))  # Changed from add to append
-=======
-            visited_properties[property_key] = True
-            properties_to_visit.add(field_name)
->>>>>>> dad1e270
+
 
             continue
 
@@ -67,14 +64,10 @@
                 if property_key in visited_properties:
                     continue
 
-<<<<<<< HEAD
                 properties_to_visit.append(
                     (f"{field_name}.{index}", edge_metadata)
                 )  # Changed from add to append
-=======
-                visited_properties[property_key] = True
-                properties_to_visit.add(f"{field_name}.{index}")
->>>>>>> dad1e270
+
 
             continue
 
