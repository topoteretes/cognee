import os
from typing import Optional
from functools import lru_cache
from cognee.root_dir import get_absolute_path
from cognee.modules.observability.observers import Observer
from pydantic_settings import BaseSettings, SettingsConfigDict


class BaseConfig(BaseSettings):
    data_root_directory: str = get_absolute_path(".data_storage")
    system_root_directory: str = get_absolute_path(".cognee_system")
    monitoring_tool: object = Observer.LANGFUSE
<<<<<<< HEAD
    structured_output_framework: str = os.getenv("STRUCTURED_OUTPUT_FRAMEWORK", "")
=======
>>>>>>> daa4e9ac
    langfuse_public_key: Optional[str] = os.getenv("LANGFUSE_PUBLIC_KEY")
    langfuse_secret_key: Optional[str] = os.getenv("LANGFUSE_SECRET_KEY")
    langfuse_host: Optional[str] = os.getenv("LANGFUSE_HOST")
    default_user_email: Optional[str] = os.getenv("DEFAULT_USER_EMAIL")
    default_user_password: Optional[str] = os.getenv("DEFAULT_USER_PASSWORD")
    model_config = SettingsConfigDict(env_file=".env", extra="allow")

    def to_dict(self) -> dict:
        return {
            "data_root_directory": self.data_root_directory,
            "monitoring_tool": self.monitoring_tool,
        }


@lru_cache
def get_base_config():
    return BaseConfig()<|MERGE_RESOLUTION|>--- conflicted
+++ resolved
@@ -8,12 +8,7 @@
 
 class BaseConfig(BaseSettings):
     data_root_directory: str = get_absolute_path(".data_storage")
-    system_root_directory: str = get_absolute_path(".cognee_system")
     monitoring_tool: object = Observer.LANGFUSE
-<<<<<<< HEAD
-    structured_output_framework: str = os.getenv("STRUCTURED_OUTPUT_FRAMEWORK", "")
-=======
->>>>>>> daa4e9ac
     langfuse_public_key: Optional[str] = os.getenv("LANGFUSE_PUBLIC_KEY")
     langfuse_secret_key: Optional[str] = os.getenv("LANGFUSE_SECRET_KEY")
     langfuse_host: Optional[str] = os.getenv("LANGFUSE_HOST")
