"""Get the LLM client."""
from enum import Enum
from cognee.config import Config
from .anthropic.adapter import AnthropicAdapter
from .openai.adapter import OpenAIAdapter
from .generic_llm_api.adapter import GenericAPIAdapter
import logging
logging.basicConfig(level=logging.INFO)

# Define an Enum for LLM Providers
class LLMProvider(Enum):
    OPENAI = "openai"
    OLLAMA = "ollama"
    ANTHROPIC = "anthropic"
    CUSTOM = "custom"

config = Config()
config.load()

def get_llm_client():
    """Get the LLM client based on the configuration using Enums."""
    provider = LLMProvider(config.llm_provider)

    if provider == LLMProvider.OPENAI:
<<<<<<< HEAD
        print("Using OpenAI API")
        return OpenAIAdapter(config.openai_key, config.openai_model)
=======
        return OpenAIAdapter(config.openai_key, config.model)
>>>>>>> e25cd00e
    elif provider == LLMProvider.OLLAMA:
        return GenericAPIAdapter(config.ollama_endpoint, config.ollama_key, config.ollama_model)
    elif provider == LLMProvider.ANTHROPIC:
        return AnthropicAdapter(config.custom_endpoint, config.custom_endpoint, config.custom_model)
    elif provider == LLMProvider.CUSTOM:
        return GenericAPIAdapter(config.custom_endpoint, config.custom_key, config.custom_model)
        # Add your custom LLM provider here
    else:
        raise ValueError(f"Unsupported LLM provider: {provider}")

# Usage example
llm_client = get_llm_client()<|MERGE_RESOLUTION|>--- conflicted
+++ resolved
@@ -22,12 +22,8 @@
     provider = LLMProvider(config.llm_provider)
 
     if provider == LLMProvider.OPENAI:
-<<<<<<< HEAD
-        print("Using OpenAI API")
         return OpenAIAdapter(config.openai_key, config.openai_model)
-=======
-        return OpenAIAdapter(config.openai_key, config.model)
->>>>>>> e25cd00e
+
     elif provider == LLMProvider.OLLAMA:
         return GenericAPIAdapter(config.ollama_endpoint, config.ollama_key, config.ollama_model)
     elif provider == LLMProvider.ANTHROPIC:
