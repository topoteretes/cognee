"""Get the LLM client."""

from enum import Enum

from cognee.exceptions import InvalidValueError
from cognee.infrastructure.llm import get_llm_config


# Define an Enum for LLM Providers
class LLMProvider(Enum):
    OPENAI = "openai"
    OLLAMA = "ollama"
    ANTHROPIC = "anthropic"
    CUSTOM = "custom"
    GEMINI="gemini"


def get_llm_client():
    """Get the LLM client based on the configuration using Enums."""
    llm_config = get_llm_config()

    provider = LLMProvider(llm_config.llm_provider)

    if provider == LLMProvider.OPENAI:
        if llm_config.llm_api_key is None:
            raise InvalidValueError(message="LLM API key is not set.")

        from .openai.adapter import OpenAIAdapter

        return OpenAIAdapter(
            api_key=llm_config.llm_api_key,
            endpoint=llm_config.llm_endpoint,
            api_version=llm_config.llm_api_version,
            model=llm_config.llm_model,
            transcription_model=llm_config.transcription_model,
            streaming=llm_config.llm_streaming,
        )

    elif provider == LLMProvider.OLLAMA:
        if llm_config.llm_api_key is None:
            raise InvalidValueError(message="LLM API key is not set.")

        from .generic_llm_api.adapter import GenericAPIAdapter

        return GenericAPIAdapter(
            llm_config.llm_endpoint, llm_config.llm_api_key, llm_config.llm_model, "Ollama"
        )

    elif provider == LLMProvider.ANTHROPIC:
        from .anthropic.adapter import AnthropicAdapter

        return AnthropicAdapter(llm_config.llm_model)

    elif provider == LLMProvider.CUSTOM:
        if llm_config.llm_api_key is None:
            raise InvalidValueError(message="LLM API key is not set.")

        from .generic_llm_api.adapter import GenericAPIAdapter
<<<<<<< HEAD
        return GenericAPIAdapter(llm_config.llm_endpoint, llm_config.llm_api_key, llm_config.llm_model, "Custom")
    
    elif provider == LLMProvider.GEMINI:
        if llm_config.llm_api_key is None:
            raise InvalidValueError(message="LLM API key is not set.")
            
        from .gemini.adapter import GeminiAdapter
        return GeminiAdapter(
            api_key=llm_config.llm_api_key,
            model=llm_config.llm_model
=======

        return GenericAPIAdapter(
            llm_config.llm_endpoint, llm_config.llm_api_key, llm_config.llm_model, "Custom"
>>>>>>> 3fb9b05c
        )

    else:
        raise InvalidValueError(message=f"Unsupported LLM provider: {provider}")<|MERGE_RESOLUTION|>--- conflicted
+++ resolved
@@ -56,8 +56,10 @@
             raise InvalidValueError(message="LLM API key is not set.")
 
         from .generic_llm_api.adapter import GenericAPIAdapter
-<<<<<<< HEAD
-        return GenericAPIAdapter(llm_config.llm_endpoint, llm_config.llm_api_key, llm_config.llm_model, "Custom")
+
+        return GenericAPIAdapter(
+            llm_config.llm_endpoint, llm_config.llm_api_key, llm_config.llm_model, "Custom"
+        )
     
     elif provider == LLMProvider.GEMINI:
         if llm_config.llm_api_key is None:
@@ -67,11 +69,6 @@
         return GeminiAdapter(
             api_key=llm_config.llm_api_key,
             model=llm_config.llm_model
-=======
-
-        return GenericAPIAdapter(
-            llm_config.llm_endpoint, llm_config.llm_api_key, llm_config.llm_model, "Custom"
->>>>>>> 3fb9b05c
         )
 
     else:
