--- conflicted
+++ resolved
@@ -5,13 +5,8 @@
 from cognee.infrastructure.llm.config import get_llm_config
 from openai import OpenAI
 import base64
-<<<<<<< HEAD
-from pathlib import Path
+
 import os
-=======
-import os
-
->>>>>>> e3f3d49a
 
 class OllamaAPIAdapter(LLMInterface):
     """Adapter for a Ollama API LLM provider using instructor with an OpenAI backend."""
@@ -55,34 +50,7 @@
 
         return response
 
-<<<<<<< HEAD
 
-    def create_transcript(self, input):
-        """Generate a audio transcript from a user query."""
-
-        if not os.path.isfile(input):
-            raise FileNotFoundError(f"The file {input} does not exist.")
-
-        # with open(input, 'rb') as audio_file:
-        #     audio_data = audio_file.read()
-
-        transcription = self.aclient.transcription(
-            model=self.transcription_model,
-            file=Path(input),
-            api_key=self.api_key,
-            api_base=self.endpoint,
-            api_version=self.api_version,
-            max_retries=self.MAX_RETRIES,
-        )
-
-        return transcription
-
-    def transcribe_image(self, input) -> BaseModel:
-        with open(input, "rb") as image_file:
-            encoded_image = base64.b64encode(image_file.read()).decode("utf-8")
-
-        return self.aclient.completion(
-=======
     def create_transcript(self, input_file: str) -> str:
         """Generate an audio transcript from a user query."""
 
@@ -112,33 +80,13 @@
             encoded_image = base64.b64encode(image_file.read()).decode("utf-8")
 
         response = self.aclient.chat.completions.create(
->>>>>>> e3f3d49a
+
             model=self.model,
             messages=[
                 {
                     "role": "user",
                     "content": [
-<<<<<<< HEAD
-                        {
-                            "type": "text",
-                            "text": "What’s in this image?",
-                        },
-                        {
-                            "type": "image_url",
-                            "image_url": {
-                                "url": f"data:image/jpeg;base64,{encoded_image}",
-                            },
-                        },
-                    ],
-                }
-            ],
-            api_key=self.api_key,
-            api_base=self.endpoint,
-            api_version=self.api_version,
-            max_tokens=300,
-            max_retries=self.MAX_RETRIES,
-        )
-=======
+
                         {"type": "text", "text": "What’s in this image?"},
                         {
                             "type": "image_url",
@@ -155,4 +103,3 @@
             raise ValueError("Image transcription failed. No response received.")
 
         return response.choices[0].message.content
->>>>>>> e3f3d49a
