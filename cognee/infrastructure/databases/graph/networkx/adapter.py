"""Adapter for NetworkX graph database."""

from datetime import datetime, timezone
import os
import json
import asyncio
<<<<<<< HEAD
import logging
from sqlalchemy import text
=======
from cognee.shared.logging_utils import get_logger
>>>>>>> 936fcf7c
from typing import Dict, Any, List, Union
from uuid import UUID
import aiofiles
import aiofiles.os as aiofiles_os
import networkx as nx
from cognee.infrastructure.databases.graph.graph_db_interface import GraphDBInterface
from cognee.infrastructure.databases.graph.migrate_relational_database import (
    migrate_relational_database,
)
from cognee.infrastructure.engine import DataPoint
from cognee.infrastructure.engine.utils import parse_id
from cognee.modules.storage.utils import JSONEncoder
import numpy as np

logger = get_logger()


class NetworkXAdapter(GraphDBInterface):
    _instance = None
    graph = None  # Class variable to store the singleton instance

    def __new__(cls, filename):
        if cls._instance is None:
            cls._instance = super().__new__(cls)
            cls._instance.filename = filename
        return cls._instance

    def __init__(self, filename="cognee_graph.pkl"):
        self.filename = filename

    async def get_graph_data(self):
        await self.load_graph_from_file()
        return (list(self.graph.nodes(data=True)), list(self.graph.edges(data=True, keys=True)))

    async def query(self, query: str, params: dict):
        pass

    async def has_node(self, node_id: str) -> bool:
        return self.graph.has_node(node_id)

    async def add_node(
        self,
        node: DataPoint,
    ) -> None:
        self.graph.add_node(node.id, **node.model_dump())

        await self.save_graph_to_file(self.filename)

    async def add_nodes(
        self,
        nodes: list[DataPoint],
    ) -> None:
        nodes = [(node.id, node.model_dump()) for node in nodes]

        self.graph.add_nodes_from(nodes)
        await self.save_graph_to_file(self.filename)

    async def get_graph(self):
        return self.graph

    async def has_edge(self, from_node: str, to_node: str, edge_label: str) -> bool:
        return self.graph.has_edge(from_node, to_node, key=edge_label)

    async def has_edges(self, edges):
        result = []

        for from_node, to_node, edge_label in edges:
            if self.graph.has_edge(from_node, to_node, edge_label):
                result.append((from_node, to_node, edge_label))

        return result

    async def add_edge(
        self,
        from_node: str,
        to_node: str,
        relationship_name: str,
        edge_properties: Dict[str, Any] = {},
    ) -> None:
        edge_properties["updated_at"] = datetime.now(timezone.utc)
        self.graph.add_edge(
            from_node,
            to_node,
            key=relationship_name,
            **(edge_properties if edge_properties else {}),
        )

        await self.save_graph_to_file(self.filename)

    async def add_edges(
        self,
        edges: tuple[str, str, str, dict],
    ) -> None:
        edges = [
            (
                edge[0],
                edge[1],
                edge[2],
                {
                    **(edge[3] if len(edge) == 4 else {}),
                    "updated_at": datetime.now(timezone.utc),
                },
            )
            for edge in edges
        ]

        self.graph.add_edges_from(edges)
        await self.save_graph_to_file(self.filename)

    async def get_edges(self, node_id: str):
        return list(self.graph.in_edges(node_id, data=True)) + list(
            self.graph.out_edges(node_id, data=True)
        )

    async def delete_node(self, node_id: str) -> None:
        """Asynchronously delete a node from the graph if it exists."""
        if self.graph.has_node(node_id):
            self.graph.remove_node(node_id)
            await self.save_graph_to_file(self.filename)

    async def delete_nodes(self, node_ids: List[str]) -> None:
        self.graph.remove_nodes_from(node_ids)
        await self.save_graph_to_file(self.filename)

    async def get_disconnected_nodes(self) -> List[str]:
        connected_components = list(nx.weakly_connected_components(self.graph))

        disconnected_nodes = []
        biggest_subgraph = max(connected_components, key=len)

        for component in connected_components:
            if component != biggest_subgraph:
                disconnected_nodes.extend(list(component))

        return disconnected_nodes

    async def extract_node(self, node_id: str) -> dict:
        if self.graph.has_node(node_id):
            return self.graph.nodes[node_id]

        return None

    async def extract_nodes(self, node_ids: List[str]) -> List[dict]:
        return [self.graph.nodes[node_id] for node_id in node_ids if self.graph.has_node(node_id)]

    async def get_predecessors(self, node_id: UUID, edge_label: str = None) -> list:
        if self.graph.has_node(node_id):
            if edge_label is None:
                return [
                    self.graph.nodes[predecessor]
                    for predecessor in list(self.graph.predecessors(node_id))
                ]

            nodes = []

            for predecessor_id in list(self.graph.predecessors(node_id)):
                if self.graph.has_edge(predecessor_id, node_id, edge_label):
                    nodes.append(self.graph.nodes[predecessor_id])

            return nodes

    async def get_successors(self, node_id: UUID, edge_label: str = None) -> list:
        if self.graph.has_node(node_id):
            if edge_label is None:
                return [
                    self.graph.nodes[successor]
                    for successor in list(self.graph.successors(node_id))
                ]

            nodes = []

            for successor_id in list(self.graph.successors(node_id)):
                if self.graph.has_edge(node_id, successor_id, edge_label):
                    nodes.append(self.graph.nodes[successor_id])

            return nodes

    async def get_neighbours(self, node_id: str) -> list:
        if not self.graph.has_node(node_id):
            return []

        predecessors, successors = await asyncio.gather(
            self.get_predecessors(node_id),
            self.get_successors(node_id),
        )

        neighbours = predecessors + successors

        return neighbours

    async def get_connections(self, node_id: UUID) -> list:
        if not self.graph.has_node(node_id):
            return []

        node = self.graph.nodes[node_id]

        if "id" not in node:
            return []

        predecessors, successors = await asyncio.gather(
            self.get_predecessors(node_id),
            self.get_successors(node_id),
        )

        connections = []

        for neighbor in predecessors:
            if "id" in neighbor:
                edge_data = self.graph.get_edge_data(neighbor["id"], node["id"])
                for edge_properties in edge_data.values():
                    connections.append((neighbor, edge_properties, node))

        for neighbor in successors:
            if "id" in neighbor:
                edge_data = self.graph.get_edge_data(node["id"], neighbor["id"])
                for edge_properties in edge_data.values():
                    connections.append((node, edge_properties, neighbor))

        return connections

    async def remove_connection_to_predecessors_of(
        self, node_ids: list[str], edge_label: str
    ) -> None:
        for node_id in node_ids:
            if self.graph.has_node(node_id):
                for predecessor_id in list(self.graph.predecessors(node_id)):
                    if self.graph.has_edge(predecessor_id, node_id, edge_label):
                        self.graph.remove_edge(predecessor_id, node_id, edge_label)

        await self.save_graph_to_file(self.filename)

    async def remove_connection_to_successors_of(
        self, node_ids: list[str], edge_label: str
    ) -> None:
        for node_id in node_ids:
            if self.graph.has_node(node_id):
                for successor_id in list(self.graph.successors(node_id)):
                    if self.graph.has_edge(node_id, successor_id, edge_label):
                        self.graph.remove_edge(node_id, successor_id, edge_label)

        await self.save_graph_to_file(self.filename)

    async def create_empty_graph(self, file_path: str) -> None:
        self.graph = nx.MultiDiGraph()

        file_dir = os.path.dirname(file_path)
        if not os.path.exists(file_dir):
            os.makedirs(file_dir, exist_ok=True)

        await self.save_graph_to_file(file_path)

    async def save_graph_to_file(self, file_path: str = None) -> None:
        """Asynchronously save the graph to a file in JSON format."""
        if not file_path:
            file_path = self.filename

        graph_data = nx.readwrite.json_graph.node_link_data(self.graph, edges="links")

        async with aiofiles.open(file_path, "w") as file:
            json_data = json.dumps(graph_data, cls=JSONEncoder)
            await file.write(json_data)

    async def load_graph_from_file(self, file_path: str = None):
        """Asynchronously load the graph from a file in JSON format."""
        if file_path == self.filename:
            return

        if not file_path:
            file_path = self.filename
        try:
            if os.path.exists(file_path):
                async with aiofiles.open(file_path, "r") as file:
                    graph_data = json.loads(await file.read())
                    for node in graph_data["nodes"]:
                        try:
                            if not isinstance(node["id"], UUID):
                                try:
                                    node["id"] = UUID(node["id"])
                                except Exception:
                                    # If conversion fails, keep the original id
                                    pass
                        except Exception as e:
                            logger.error(e)
                            raise e

                        if isinstance(node.get("updated_at"), int):
                            node["updated_at"] = datetime.fromtimestamp(
                                node["updated_at"] / 1000, tz=timezone.utc
                            )
                        elif isinstance(node.get("updated_at"), str):
                            node["updated_at"] = datetime.strptime(
                                node["updated_at"], "%Y-%m-%dT%H:%M:%S.%f%z"
                            )

                    for edge in graph_data["links"]:
                        try:
                            if not isinstance(edge["source"], UUID):
                                source_id = parse_id(edge["source"])
                            else:
                                source_id = edge["source"]

                            if not isinstance(edge["target"], UUID):
                                target_id = parse_id(edge["target"])
                            else:
                                target_id = edge["target"]

                            edge["source"] = source_id
                            edge["target"] = target_id
                            edge["source_node_id"] = source_id
                            edge["target_node_id"] = target_id
                        except Exception as e:
                            logger.error(e)
                            raise e

                        if isinstance(
                            edge.get("updated_at"), int
                        ):  # Handle timestamp in milliseconds
                            edge["updated_at"] = datetime.fromtimestamp(
                                edge["updated_at"] / 1000, tz=timezone.utc
                            )
                        elif isinstance(edge.get("updated_at"), str):
                            edge["updated_at"] = datetime.strptime(
                                edge["updated_at"], "%Y-%m-%dT%H:%M:%S.%f%z"
                            )

                    self.graph = nx.readwrite.json_graph.node_link_graph(graph_data, edges="links")

                    for node_id, node_data in self.graph.nodes(data=True):
                        node_data["id"] = node_id
            else:
                # Log that the file does not exist and an empty graph is initialized
                logger.warning("File %s not found. Initializing an empty graph.", file_path)
                await self.create_empty_graph(file_path)

        except Exception:
            logger.error("Failed to load graph from file: %s", file_path)

            await self.create_empty_graph(file_path)

    async def delete_graph(self, file_path: str = None):
        """Asynchronously delete the graph file from the filesystem."""
        if file_path is None:
            file_path = (
                self.filename
            )  # Assuming self.filename is defined elsewhere and holds the default graph file path
        try:
            if os.path.exists(file_path):
                await aiofiles_os.remove(file_path)

            self.graph = None
            logger.info("Graph deleted successfully.")
        except Exception as error:
            logger.error("Failed to delete graph: %s", error)
            raise error

    async def get_filtered_graph_data(
        self, attribute_filters: List[Dict[str, List[Union[str, int]]]]
    ):
        """
        Fetches nodes and relationships filtered by specified attribute values.

        Args:
            attribute_filters (list of dict): A list of dictionaries where keys are attributes and values are lists of values to filter on.
                                              Example: [{"community": ["1", "2"]}]

        Returns:
            tuple: A tuple containing two lists:
                - Nodes: List of tuples (node_id, node_properties).
                - Edges: List of tuples (source_id, target_id, relationship_type, edge_properties).
        """
        # Create filters for nodes based on the attribute filters
        where_clauses = []
        for attribute, values in attribute_filters[0].items():
            where_clauses.append((attribute, values))

        # Filter nodes
        filtered_nodes = [
            (node, data)
            for node, data in self.graph.nodes(data=True)
            if all(data.get(attr) in values for attr, values in where_clauses)
        ]

        # Filter edges where both source and target nodes satisfy the filters
        filtered_edges = [
            (source, target, data.get("relationship_type", "UNKNOWN"), data)
            for source, target, data in self.graph.edges(data=True)
            if (
                all(self.graph.nodes[source].get(attr) in values for attr, values in where_clauses)
                and all(
                    self.graph.nodes[target].get(attr) in values for attr, values in where_clauses
                )
            )
        ]

        return filtered_nodes, filtered_edges

    async def get_graph_metrics(self, include_optional=False):
        graph = self.graph

        def _get_mean_degree(graph):
            degrees = [d for _, d in graph.degree()]
            return np.mean(degrees) if degrees else 0

        def _get_edge_density(graph):
            num_nodes = graph.number_of_nodes()
            num_edges = graph.number_of_edges()
            num_possible_edges = num_nodes * (num_nodes - 1)
            edge_density = num_edges / num_possible_edges if num_possible_edges > 0 else 0
            return edge_density

        def _get_diameter(graph):
            try:
                return nx.diameter(nx.DiGraph(graph.to_undirected()))
            except Exception as e:
                logger.warning("Failed to calculate diameter: %s", e)
                return None

        def _get_avg_shortest_path_length(graph):
            try:
                return nx.average_shortest_path_length(nx.DiGraph(graph.to_undirected()))
            except Exception as e:
                logger.warning("Failed to calculate average shortest path length: %s", e)
                return None

        def _get_avg_clustering(graph):
            try:
                return nx.average_clustering(nx.DiGraph(graph.to_undirected()))
            except Exception as e:
                logger.warning("Failed to calculate clustering coefficient: %s", e)
                return None

        mandatory_metrics = {
            "num_nodes": graph.number_of_nodes(),
            "num_edges": graph.number_of_edges(),
            "mean_degree": _get_mean_degree(graph),
            "edge_density": _get_edge_density(graph),
            "num_connected_components": nx.number_weakly_connected_components(graph),
            "sizes_of_connected_components": [
                len(c) for c in nx.weakly_connected_components(graph)
            ],
        }

        if include_optional:
            optional_metrics = {
                "num_selfloops": sum(1 for u, v in graph.edges() if u == v),
                "diameter": _get_diameter(graph),
                "avg_shortest_path_length": _get_avg_shortest_path_length(graph),
                "avg_clustering": _get_avg_clustering(graph),
            }
        else:
            optional_metrics = {
                "num_selfloops": -1,
                "diameter": -1,
                "avg_shortest_path_length": -1,
                "avg_clustering": -1,
            }

        return mandatory_metrics | optional_metrics

    async def migrate_relational_database(self, schema):
        await migrate_relational_database(self, schema)<|MERGE_RESOLUTION|>--- conflicted
+++ resolved
@@ -4,12 +4,8 @@
 import os
 import json
 import asyncio
-<<<<<<< HEAD
-import logging
+from cognee.shared.logging_utils import get_logger
 from sqlalchemy import text
-=======
-from cognee.shared.logging_utils import get_logger
->>>>>>> 936fcf7c
 from typing import Dict, Any, List, Union
 from uuid import UUID
 import aiofiles
