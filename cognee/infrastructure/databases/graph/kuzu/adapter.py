--- conflicted
+++ resolved
@@ -72,13 +72,6 @@
 
                 run_sync(file_storage.ensure_directory_exists())
 
-<<<<<<< HEAD
-                self.db = Database(
-                    self.db_path,
-                    buffer_pool_size=256 * 1024 * 1024,  # 256MB buffer pool
-                    max_db_size=1024 * 1024 * 1024,
-                )
-=======
                 try:
                     self.db = Database(
                         self.db_path,
@@ -111,7 +104,7 @@
                         max_db_size=4096 * 1024 * 1024,
                     )
 
->>>>>>> d6727a1b
+
             self.db.init_database()
             self.connection = Connection(self.db)
             # Create node table with essential fields and timestamp
