--- conflicted
+++ resolved
@@ -46,7 +46,6 @@
     def _initialize_connection(self) -> None:
         """Initialize the Kuzu database connection and schema."""
         try:
-<<<<<<< HEAD
             if "s3://" in self.db_path:
                 with tempfile.TemporaryDirectory() as temp_directory_path:
                     self.temp_graph_directory = temp_directory_path
@@ -56,13 +55,6 @@
                 self.db = Database(self.temp_graph_directory)
             else:
                 self.db = Database(self.db_path)
-=======
-            # For Kuzu v0.11.0+, create parent directory but use db_path as file
-            parent_dir = os.path.dirname(self.db_path)
-            # Only create directory if parent_dir is not empty (i.e., db_path has a directory component)
-            if parent_dir:
-                os.makedirs(parent_dir, exist_ok=True)
->>>>>>> 2c6d6049
 
             self.db.init_database()
             self.connection = Connection(self.db)
@@ -1434,7 +1426,6 @@
                 self.db.close()
                 self.db = None
 
-<<<<<<< HEAD
             db_dir = os.path.dirname(self.db_path)
             db_name = os.path.basename(self.db_path)
             file_storage = get_file_storage(db_dir)
@@ -1442,17 +1433,6 @@
             if await file_storage.file_exists(db_name):
                 await file_storage.remove_all()
                 logger.info(f"Deleted Kuzu database files at {self.db_path}")
-=======
-            # For Kuzu v0.11.0+, delete the database file instead of directory
-            if os.path.exists(self.db_path):
-                if os.path.isfile(self.db_path):
-                    os.remove(self.db_path)
-                    logger.info(f"Deleted Kuzu database file at {self.db_path}")
-                else:
-                    # Fallback for older versions or directory-based databases
-                    shutil.rmtree(self.db_path)
-                    logger.info(f"Deleted Kuzu database directory at {self.db_path}")
->>>>>>> 2c6d6049
 
         except Exception as e:
             logger.error(f"Failed to delete graph data: {e}")
@@ -1473,7 +1453,6 @@
                 self.db.close()
                 self.db = None
 
-<<<<<<< HEAD
             db_dir = os.path.dirname(self.db_path)
             db_name = os.path.basename(self.db_path)
             file_storage = get_file_storage(db_dir)
@@ -1481,17 +1460,6 @@
             if await file_storage.file_exists(db_name):
                 await file_storage.remove_all()
                 logger.info(f"Deleted Kuzu database files at {self.db_path}")
-=======
-            # For Kuzu v0.11.0+, delete the database file instead of directory
-            if os.path.exists(self.db_path):
-                if os.path.isfile(self.db_path):
-                    os.remove(self.db_path)
-                    logger.info(f"Deleted Kuzu database file at {self.db_path}")
-                else:
-                    # Fallback for older versions or directory-based databases
-                    shutil.rmtree(self.db_path)
-                    logger.info(f"Deleted Kuzu database directory at {self.db_path}")
->>>>>>> 2c6d6049
 
             # Reinitialize the database
             self._initialize_connection()
