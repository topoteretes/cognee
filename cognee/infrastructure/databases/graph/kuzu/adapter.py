"""Adapter for Kuzu graph database."""

import os
import json
import asyncio
import tempfile
from uuid import UUID
from kuzu import Connection
from kuzu.database import Database
from datetime import datetime, timezone
from contextlib import asynccontextmanager
from concurrent.futures import ThreadPoolExecutor
from typing import Dict, Any, List, Union, Optional, Tuple, Type

from cognee.shared.logging_utils import get_logger
from cognee.infrastructure.utils.run_sync import run_sync
from cognee.infrastructure.files.storage import get_file_storage
from cognee.infrastructure.databases.graph.graph_db_interface import (
    GraphDBInterface,
    record_graph_changes,
)
from cognee.infrastructure.engine import DataPoint
from cognee.modules.storage.utils import JSONEncoder

logger = get_logger()


class KuzuAdapter(GraphDBInterface):
    """
    Adapter for Kuzu graph database operations with improved consistency and async support.

    This class facilitates operations for working with the Kuzu graph database, supporting
    both direct database queries and a structured asynchronous interface for node and edge
    management. It contains methods for querying, adding, and deleting nodes and edges as
    well as for graph metrics and data extraction.
    """

    def __init__(self, db_path: str):
        """Initialize Kuzu database connection and schema."""
        self.db_path = db_path  # Path for the database directory
        self.db: Optional[Database] = None
        self.connection: Optional[Connection] = None
        self.executor = ThreadPoolExecutor()
        self._initialize_connection()

    def _initialize_connection(self) -> None:
        """Initialize the Kuzu database connection and schema."""
        try:
            if "s3://" in self.db_path:
                with tempfile.NamedTemporaryFile(mode="w", delete=False) as temp_file:
                    self.temp_graph_file = temp_file.name

                run_sync(self.pull_from_s3())

<<<<<<< HEAD
                self.db = Database(self.temp_graph_file)
=======
                self.db = Database(
                    self.temp_graph_directory,
                    buffer_pool_size=256 * 1024 * 1024,  # 256MB buffer pool
                    max_db_size=1024 * 1024 * 1024,
                )
>>>>>>> b5f07431
            else:
                # Ensure the parent directory exists before creating the database
                db_dir = os.path.dirname(self.db_path)
                if db_dir and not os.path.exists(db_dir):
                    file_storage = get_file_storage(db_dir)
                    if hasattr(file_storage, "ensure_directory_exists"):
                        if asyncio.iscoroutinefunction(file_storage.ensure_directory_exists):
                            run_sync(file_storage.ensure_directory_exists())
                        else:
                            file_storage.ensure_directory_exists()
                    else:
                        # Fallback to os.makedirs if file_storage doesn't have ensure_directory_exists
                        os.makedirs(db_dir, exist_ok=True)

                self.db = Database(
                    self.db_path,
                    buffer_pool_size=256 * 1024 * 1024,  # 256MB buffer pool
                    max_db_size=1024 * 1024 * 1024,
                )

            self.db.init_database()
            self.connection = Connection(self.db)
            # Create node table with essential fields and timestamp
            self.connection.execute("""
                CREATE NODE TABLE IF NOT EXISTS Node(
                    id STRING PRIMARY KEY,
                    name STRING,
                    type STRING,
                    created_at TIMESTAMP,
                    updated_at TIMESTAMP,
                    properties STRING
                )
            """)
            # Create relationship table with timestamp
            self.connection.execute("""
                CREATE REL TABLE IF NOT EXISTS EDGE(
                    FROM Node TO Node,
                    relationship_name STRING,
                    created_at TIMESTAMP,
                    updated_at TIMESTAMP,
                    properties STRING
                )
            """)
            logger.debug("Kuzu database initialized successfully")
        except Exception as e:
            logger.error(f"Failed to initialize Kuzu database: {e}")
            raise e

    async def push_to_s3(self) -> None:
        if os.getenv("STORAGE_BACKEND", "").lower() == "s3" and hasattr(self, "temp_graph_file"):
            from cognee.infrastructure.files.storage.S3FileStorage import S3FileStorage

            s3_file_storage = S3FileStorage("")
            s3_file_storage.s3.put(self.temp_graph_file, self.db_path, recursive=True)

    async def pull_from_s3(self) -> None:
        from cognee.infrastructure.files.storage.S3FileStorage import S3FileStorage

        s3_file_storage = S3FileStorage("")
        try:
            s3_file_storage.s3.get(self.db_path, self.temp_graph_file, recursive=True)
        except FileNotFoundError:
            pass

    async def query(self, query: str, params: Optional[dict] = None) -> List[Tuple]:
        """
        Execute a Kuzu query asynchronously with automatic reconnection.

        This method runs a database query while managing potential reconnections. It handles
        parameters in a dictionary and processes results to return structured data. The method
        raises any exceptions encountered during query execution.

        Parameters:
        -----------

            - query (str): The Kuzu query string to be executed.
            - params (Optional[dict]): A dictionary of parameters for the query, if applicable.
              (default None)

        Returns:
        --------

            - List[Tuple]: A list of tuples representing the query results.
        """
        loop = asyncio.get_running_loop()
        params = params or {}

        def blocking_query():
            try:
                if not self.connection:
                    logger.debug("Reconnecting to Kuzu database...")
                    self._initialize_connection()

                result = self.connection.execute(query, params)
                rows = []

                while result.has_next():
                    row = result.get_next()
                    processed_rows = []
                    for val in row:
                        if hasattr(val, "as_py"):
                            val = val.as_py()
                        processed_rows.append(val)
                    rows.append(tuple(processed_rows))
                return rows
            except Exception as e:
                logger.error(f"Query execution failed: {str(e)}")
                raise

        return await loop.run_in_executor(self.executor, blocking_query)

    @asynccontextmanager
    async def get_session(self):
        """
        Get a database session.

        This provides an API-compatible session management for Kuzu, even though it does not
        have built-in session management like other databases. It yields the current connection
        and on exit performs cleanup if necessary.
        """
        try:
            yield self.connection
        finally:
            pass

    def _parse_node(self, data: Dict[str, Any]) -> Dict[str, Any]:
        """Convert a raw node result (with JSON properties) into a dictionary."""
        if data.get("properties"):
            try:
                props = json.loads(data["properties"])
                # Remove the JSON field and merge its contents
                data.pop("properties")
                data.update(props)
            except json.JSONDecodeError:
                logger.warning(f"Failed to parse properties JSON for node {data.get('id')}")
        return data

    def _parse_node_properties(self, data: Dict[str, Any]) -> Dict[str, Any]:
        try:
            if isinstance(data, dict) and "properties" in data and data["properties"]:
                props = json.loads(data["properties"])
                data.update(props)
                del data["properties"]
            return data
        except json.JSONDecodeError:
            logger.warning(f"Failed to parse properties JSON for node {data.get('id')}")
            return data

    # Helper method for building edge queries

    def _edge_query_and_params(
        self, from_node: str, to_node: str, relationship_name: str, properties: Dict[str, Any]
    ) -> Tuple[str, dict]:
        """Build the edge creation query and parameters."""
        now = datetime.now(timezone.utc).strftime("%Y-%m-%d %H:%M:%S.%f")
        query = """
            MATCH (from:Node), (to:Node)
            WHERE from.id = $from_id AND to.id = $to_id
            MERGE (from)-[r:EDGE {
                relationship_name: $relationship_name
            }]->(to)
            ON CREATE SET
                r.created_at = timestamp($created_at),
                r.updated_at = timestamp($updated_at),
                r.properties = $properties
            ON MATCH SET
                r.updated_at = timestamp($updated_at),
                r.properties = $properties
        """
        params = {
            "from_id": from_node,
            "to_id": to_node,
            "relationship_name": relationship_name,
            "created_at": now,
            "updated_at": now,
            "properties": json.dumps(properties, cls=JSONEncoder),
        }
        return query, params

    # Node Operations

    async def has_node(self, node_id: str) -> bool:
        """
        Check if a node exists.

        This method checks for the existence of a node in the database by its identifier. It
        returns a boolean indicating whether the node is present or not.

        Parameters:
        -----------

            - node_id (str): The identifier of the node to check.

        Returns:
        --------

            - bool: True if the node exists, False otherwise.
        """
        query_str = "MATCH (n:Node) WHERE n.id = $id RETURN COUNT(n) > 0"
        result = await self.query(query_str, {"id": node_id})
        return result[0][0] if result else False

    async def add_node(self, node: DataPoint) -> None:
        """
        Add a single node to the graph if it doesn't exist.

        This method constructs and executes a query to add a node to the graph, ensuring that it
        is not duplicated by checking its existence first. An error is raised if the operation
        fails.

        Parameters:
        -----------

            - node (DataPoint): The node to be added, represented as a DataPoint.
        """
        try:
            properties = node.model_dump() if hasattr(node, "model_dump") else vars(node)

            # Extract core fields with defaults if not present
            core_properties = {
                "id": str(properties.get("id", "")),
                "name": str(properties.get("name", "")),
                "type": str(properties.get("type", "")),
            }

            # Remove core fields from other properties
            for key in core_properties:
                properties.pop(key, None)

            core_properties["properties"] = json.dumps(properties, cls=JSONEncoder)

            # Add timestamps for new node
            now = datetime.now(timezone.utc).strftime("%Y-%m-%d %H:%M:%S.%f")
            fields = []
            params = {}
            for key, value in core_properties.items():
                if value is not None:
                    param_name = f"param_{key}"
                    fields.append(f"{key}: ${param_name}")
                    params[param_name] = value

            # Add timestamp fields
            fields.extend(
                ["created_at: timestamp($created_at)", "updated_at: timestamp($updated_at)"]
            )
            params.update({"created_at": now, "updated_at": now})

            merge_query = f"""
            MERGE (n:Node {{id: $param_id}})
            ON CREATE SET n += {{{", ".join(fields)}}}
            """
            await self.query(merge_query, params)

        except Exception as e:
            logger.error(f"Failed to add node: {e}")
            raise

    @record_graph_changes
    async def add_nodes(self, nodes: List[DataPoint]) -> None:
        """
        Add multiple nodes to the graph in a batch operation.

        This method allows for the addition of multiple nodes in a single operation to enhance
        performance. It processes a list of nodes and constructs the necessary query for
        insertion. Errors encountered during the addition will be logged and raised.

        Parameters:
        -----------

            - nodes (List[DataPoint]): A list of nodes to be added to the graph, each
              represented as a DataPoint.
        """
        if not nodes:
            return

        try:
            now = datetime.now(timezone.utc).strftime("%Y-%m-%d %H:%M:%S.%f")

            # Prepare all nodes data
            node_params = []
            for node in nodes:
                properties = node.model_dump() if hasattr(node, "model_dump") else vars(node)

                core_properties = {
                    "id": str(properties.get("id", "")),
                    "name": str(properties.get("name", "")),
                    "type": str(properties.get("type", "")),
                }

                # Remove core fields from other properties
                for key in core_properties:
                    properties.pop(key, None)

                node_params.append(
                    {
                        **core_properties,
                        "properties": json.dumps(properties, cls=JSONEncoder),
                        "created_at": now,
                        "updated_at": now,
                    }
                )

            if node_params:
                # Batch merge nodes
                merge_query = """
                UNWIND $nodes AS node
                MERGE (n:Node {id: node.id})
                ON CREATE SET
                    n.name = node.name,
                    n.type = node.type,
                    n.properties = node.properties,
                    n.created_at = timestamp(node.created_at),
                    n.updated_at = timestamp(node.updated_at)
                ON MATCH SET
                    n.name = node.name,
                    n.type = node.type,
                    n.properties = node.properties,
                    n.updated_at = timestamp(node.updated_at)
                """
                await self.query(merge_query, {"nodes": node_params})
                logger.debug(f"Processed {len(node_params)} nodes in batch")

        except Exception as e:
            logger.error(f"Failed to add nodes in batch: {e}")
            raise

    async def delete_node(self, node_id: str) -> None:
        """
        Delete a node and its relationships.

        This method removes a node identified by its ID along with all associated relationships.
        It encapsulates the delete operation for simplicity in usage.

        Parameters:
        -----------

            - node_id (str): The identifier of the node to be deleted.
        """
        query_str = "MATCH (n:Node) WHERE n.id = $id DETACH DELETE n"
        await self.query(query_str, {"id": node_id})

    async def delete_nodes(self, node_ids: List[str]) -> None:
        """
        Delete multiple nodes at once.

        This method facilitates the deletion of a list of nodes, identified by their IDs,
        concurrently. It ensures efficiency by using a single query to detach deletes for all
        nodes in the list.

        Parameters:
        -----------

            - node_ids (List[str]): A list of identifiers for the nodes to be deleted.
        """
        query_str = "MATCH (n:Node) WHERE n.id IN $ids DETACH DELETE n"
        await self.query(query_str, {"ids": node_ids})

    async def extract_node(self, node_id: str) -> Optional[Dict[str, Any]]:
        """
        Extract a node by its ID.

        This method retrieves a node's data by its identifier and returns it as a dictionary. If
        the node is not found or an error occurs, it returns None.

        Parameters:
        -----------

            - node_id (str): The identifier of the node to be extracted.

        Returns:
        --------

            - Optional[Dict[str, Any]]: A dictionary of the node's properties if found,
              otherwise None.
        """
        query_str = """
        MATCH (n:Node)
        WHERE n.id = $id
        RETURN {
            id: n.id,
            name: n.name,
            type: n.type,
            properties: n.properties
        }
        """
        try:
            result = await self.query(query_str, {"id": node_id})
            if result and result[0]:
                node_data = self._parse_node(result[0][0])
                return node_data
            return None
        except Exception as e:
            logger.error(f"Failed to extract node {node_id}: {e}")
            return None

    async def extract_nodes(self, node_ids: List[str]) -> List[Dict[str, Any]]:
        """
        Extract multiple nodes by their IDs.

        This method retrieves a list of nodes identified by their IDs and returns their data as
        a list of dictionaries. It handles possible retrieval errors internally and will return
        an empty list if no nodes are found.

        Parameters:
        -----------

            - node_ids (List[str]): A list of identifiers for the nodes to be extracted.

        Returns:
        --------

            - List[Dict[str, Any]]: A list of dictionaries containing the properties of the
              extracted nodes.
        """
        query_str = """
        MATCH (n:Node)
        WHERE n.id IN $node_ids
        RETURN {
            id: n.id,
            name: n.name,
            type: n.type,
            properties: n.properties
        }
        """
        try:
            results = await self.query(query_str, {"node_ids": node_ids})
            # Parse each node using the same helper function
            nodes = [self._parse_node(row[0]) for row in results if row[0]]
            return nodes
        except Exception as e:
            logger.error(f"Failed to extract nodes: {e}")
            return []

    # Edge Operations

    async def has_edge(self, from_node: str, to_node: str, edge_label: str) -> bool:
        """
        Check if an edge exists between nodes with the given relationship name.

        This method verifies the existence of a directed edge defined by the relationship name
        between two specified nodes. It returns a boolean value indicating presence or absence
        of the edge.

        Parameters:
        -----------

            - from_node (str): The identifier of the source node.
            - to_node (str): The identifier of the target node.
            - edge_label (str): The label of the edge representing the relationship name.

        Returns:
        --------

            - bool: True if the edge exists, False otherwise.
        """
        query_str = """
        MATCH (from:Node)-[r:EDGE]->(to:Node)
        WHERE from.id = $from_id AND to.id = $to_id AND r.relationship_name = $edge_label
        RETURN COUNT(r) > 0
        """
        result = await self.query(
            query_str, {"from_id": from_node, "to_id": to_node, "edge_label": edge_label}
        )
        return result[0][0] if result else False

    async def has_edges(self, edges: List[Tuple[str, str, str]]) -> List[Tuple[str, str, str]]:
        """
        Check if multiple edges exist in a batch operation.

        This method checks for the presence of specified edges in the database and returns a
        list of edges that exist. It is beneficial for efficiency in checking multiple edges
        simultaneously.

        Parameters:
        -----------

            - edges (List[Tuple[str, str, str]]): A list of edges where each edge is represented
              as a tuple of (from_node, to_node, edge_label).

        Returns:
        --------

            - List[Tuple[str, str, str]]: A list of tuples representing the existing edges from
              the provided list.
        """
        if not edges:
            return []

        try:
            # Transform edges into format needed for batch query
            edge_params = [
                {
                    "from_id": str(from_node),  # Ensure string type
                    "to_id": str(to_node),  # Ensure string type
                    "relationship_name": str(edge_label),  # Ensure string type
                }
                for from_node, to_node, edge_label in edges
            ]

            # Batch check query with direct string comparison
            query = """
            UNWIND $edges AS edge
            MATCH (from:Node)-[r:EDGE]->(to:Node)
            WHERE from.id = edge.from_id
            AND to.id = edge.to_id
            AND r.relationship_name = edge.relationship_name
            RETURN from.id, to.id, r.relationship_name
            """

            results = await self.query(query, {"edges": edge_params})

            # Convert results back to tuples and ensure string types
            existing_edges = [(str(row[0]), str(row[1]), str(row[2])) for row in results]

            logger.debug(f"Found {len(existing_edges)} existing edges out of {len(edges)} checked")
            return existing_edges

        except Exception as e:
            logger.error(f"Failed to check edges in batch: {e}")
            return []

    async def add_edge(
        self,
        from_node: str,
        to_node: str,
        relationship_name: str,
        edge_properties: Dict[str, Any] = {},
    ) -> None:
        """
        Add an edge between two nodes.

        This method constructs and executes a query to create a directed edge between two
        specified nodes with certain properties. It will raise an error if the addition fails
        during execution.

        Parameters:
        -----------

            - from_node (str): The identifier of the source node from which the edge originates.
            - to_node (str): The identifier of the target node to which the edge points.
            - relationship_name (str): The label of the edge to be created, representing the
              relationship name.
            - edge_properties (Dict[str, Any]): A dictionary containing properties for the edge.
              (default {})
        """
        try:
            query, params = self._edge_query_and_params(
                from_node, to_node, relationship_name, edge_properties
            )
            await self.query(query, params)
        except Exception as e:
            logger.error(f"Failed to add edge: {e}")
            raise

    @record_graph_changes
    async def add_edges(self, edges: List[Tuple[str, str, str, Dict[str, Any]]]) -> None:
        """
        Add multiple edges in a batch operation.

        This method enables efficient insertion of multiple edges at once by processing a list
        of edge details. It improves performance for batch operations compared to adding edges
        individually. Errors during execution are logged and raised as necessary.

        Parameters:
        -----------

            - edges (List[Tuple[str, str, str, Dict[str, Any]]]): A list of edges represented as
              tuples of (from_node, to_node, relationship_name, edge_properties).
        """
        if not edges:
            return

        try:
            now = datetime.now(timezone.utc).strftime("%Y-%m-%d %H:%M:%S.%f")

            edge_params = [
                {
                    "from_id": from_node,
                    "to_id": to_node,
                    "relationship_name": relationship_name,
                    "properties": json.dumps(properties, cls=JSONEncoder),
                    "created_at": now,
                    "updated_at": now,
                }
                for from_node, to_node, relationship_name, properties in edges
            ]

            query = """
            UNWIND $edges AS edge
            MATCH (from:Node), (to:Node)
            WHERE from.id = edge.from_id AND to.id = edge.to_id
            MERGE (from)-[r:EDGE {
                relationship_name: edge.relationship_name
            }]->(to)
            ON CREATE SET
                r.created_at = timestamp(edge.created_at),
                r.updated_at = timestamp(edge.updated_at),
                r.properties = edge.properties
            ON MATCH SET
                r.updated_at = timestamp(edge.updated_at),
                r.properties = edge.properties
            """

            await self.query(query, {"edges": edge_params})

        except Exception as e:
            logger.error(f"Failed to add edges in batch: {e}")
            raise

    async def get_edges(self, node_id: str) -> List[Tuple[Dict[str, Any], str, Dict[str, Any]]]:
        """
        Get all edges connected to a node.

        This method retrieves all edges that are linked to a specified node and returns them in
        a structured format. If an error occurs or no edges exist, an empty list is returned.

        Parameters:
        -----------

            - node_id (str): The identifier of the node for which to retrieve edges.

        Returns:
        --------

            - List[Tuple[Dict[str, Any], str, Dict[str, Any]]]: A list of tuples where each
              tuple contains (source_node, relationship_name, target_node), with source_node and
              target_node as dictionaries of node properties.
        """
        query_str = """
        MATCH (n:Node)-[r]-(m:Node)
        WHERE n.id = $node_id
        RETURN {
            id: n.id,
            name: n.name,
            type: n.type,
            properties: n.properties
        },
        r.relationship_name,
        {
            id: m.id,
            name: m.name,
            type: m.type,
            properties: m.properties
        }
        """
        try:
            results = await self.query(query_str, {"node_id": node_id})
            edges = []
            for row in results:
                if row and len(row) == 3:
                    source_node = self._parse_node_properties(row[0])
                    target_node = self._parse_node_properties(row[2])
                    edges.append((source_node, row[1], target_node))
            return edges
        except Exception as e:
            logger.error(f"Failed to get edges for node {node_id}: {e}")
            return []

    # Neighbor Operations

    async def get_neighbors(self, node_id: str) -> List[Dict[str, Any]]:
        """
        Get all neighboring nodes.

        This method simply calls the get_neighbours method for API compatibility and retrieves
        connected nodes neighboring the specified node. It returns a list of neighbor nodes'
        properties as dictionaries.

        Parameters:
        -----------

            - node_id (str): The identifier of the node for which to find neighbors.

        Returns:
        --------

            - List[Dict[str, Any]]: A list of dictionaries representing neighboring nodes'
              properties.
        """
        return await self.get_neighbours(node_id)

    async def get_node(self, node_id: str) -> Optional[Dict[str, Any]]:
        """
        Get a single node by ID.

        This method retrieves the properties of a node identified by its ID and returns them as
        a dictionary. If the node does not exist, None is returned.

        Parameters:
        -----------

            - node_id (str): The identifier of the node to retrieve.

        Returns:
        --------

            - Optional[Dict[str, Any]]: A dictionary containing the properties of the node if
              found, otherwise None.
        """
        query_str = """
        MATCH (n:Node)
        WHERE n.id = $id
        RETURN {
            id: n.id,
            name: n.name,
            type: n.type,
            properties: n.properties
        }
        """
        try:
            result = await self.query(query_str, {"id": node_id})
            if result and result[0]:
                return self._parse_node(result[0][0])
            return None
        except Exception as e:
            logger.error(f"Failed to get node {node_id}: {e}")
            return None

    async def get_nodes(self, node_ids: List[str]) -> List[Dict[str, Any]]:
        """
        Get multiple nodes by their IDs.

        This method retrieves properties for multiple nodes identified by their IDs and returns
        them as a list of dictionaries. An empty list is returned if no nodes are found or an
        error occurs.

        Parameters:
        -----------

            - node_ids (List[str]): A list of identifiers for the nodes to be retrieved.

        Returns:
        --------

            - List[Dict[str, Any]]: A list of dictionaries containing properties of each
              retrieved node.
        """
        query_str = """
        MATCH (n:Node)
        WHERE n.id IN $node_ids
        RETURN {
            id: n.id,
            name: n.name,
            type: n.type,
            properties: n.properties
        }
        """
        try:
            results = await self.query(query_str, {"node_ids": node_ids})
            return [self._parse_node(row[0]) for row in results if row[0]]
        except Exception as e:
            logger.error(f"Failed to get nodes: {e}")
            return []

    async def get_neighbours(self, node_id: str) -> List[Dict[str, Any]]:
        """
        Get all neighbouring nodes.

        This method retrieves all neighboring nodes connected to a specified node and returns
        them as a list of dictionaries. It may return an empty list if no neighbors exist or an
        error occurs.

        Parameters:
        -----------

            - node_id (str): The identifier of the node for which to find neighbors.

        Returns:
        --------

            - List[Dict[str, Any]]: A list of dictionaries representing neighboring nodes'
              properties.
        """
        query_str = """
        MATCH (n)-[r]-(m)
        WHERE n.id = $id
        RETURN DISTINCT properties(m)
        """
        try:
            result = await self.query(query_str, {"id": node_id})
            return [row[0] for row in result] if result else []
        except Exception as e:
            logger.error(f"Failed to get neighbours for node {node_id}: {e}")
            return []

    async def get_predecessors(
        self, node_id: Union[str, UUID], edge_label: Optional[str] = None
    ) -> List[Dict[str, Any]]:
        """
        Get all predecessor nodes.

        This method retrieves all nodes that are predecessors of the specified node. If an edge
        label is provided, it filters the results accordingly. It returns a list of dictionaries
        containing properties of these predecessor nodes.

        Parameters:
        -----------

            - node_id (Union[str, UUID]): The identifier of the specified node.
            - edge_label (Optional[str]): An optional label to filter the edges by relationship
              name. (default None)

        Returns:
        --------

            - List[Dict[str, Any]]: A list of dictionaries representing all predecessor nodes'
              properties.
        """
        try:
            if edge_label:
                query_str = """
                MATCH (n)<-[r:EDGE]-(m)
                WHERE n.id = $id AND r.relationship_name = $edge_label
                RETURN properties(m)
                """
                params = {"id": str(node_id), "edge_label": edge_label}
            else:
                query_str = """
                MATCH (n)<-[r:EDGE]-(m)
                WHERE n.id = $id
                RETURN properties(m)
                """
                params = {"id": str(node_id)}
            result = await self.query(query_str, params)
            return [row[0] for row in result] if result else []
        except Exception as e:
            logger.error(f"Failed to get predecessors for node {node_id}: {e}")
            return []

    async def get_successors(
        self, node_id: Union[str, UUID], edge_label: Optional[str] = None
    ) -> List[Dict[str, Any]]:
        """
        Get all successor nodes.

        This method retrieves all nodes that are successors of the specified node. An edge label
        can be provided to filter the results. It returns a list of dictionaries detailing these
        successor nodes' properties.

        Parameters:
        -----------

            - node_id (Union[str, UUID]): The identifier of the specified node.
            - edge_label (Optional[str]): An optional label to filter the edges by relationship
              name. (default None)

        Returns:
        --------

            - List[Dict[str, Any]]: A list of dictionaries representing all successor nodes'
              properties.
        """
        try:
            if edge_label:
                query_str = """
                MATCH (n)-[r:EDGE]->(m)
                WHERE n.id = $id AND r.relationship_name = $edge_label
                RETURN properties(m)
                """
                params = {"id": str(node_id), "edge_label": edge_label}
            else:
                query_str = """
                MATCH (n)-[r:EDGE]->(m)
                WHERE n.id = $id
                RETURN properties(m)
                """
                params = {"id": str(node_id)}
            result = await self.query(query_str, params)
            return [row[0] for row in result] if result else []
        except Exception as e:
            logger.error(f"Failed to get successors for node {node_id}: {e}")
            return []

    async def get_connections(
        self, node_id: str
    ) -> List[Tuple[Dict[str, Any], Dict[str, Any], Dict[str, Any]]]:
        """
        Get all nodes connected to a given node.

        This method retrieves all nodes directly connected to a specified node along with the
        relationships between them, returning structured data in a list of tuples. Each tuple
        contains source and target node properties along with the relationship information.

        Parameters:
        -----------

            - node_id (str): The identifier of the node for which to retrieve connections.

        Returns:
        --------

            - List[Tuple[Dict[str, Any], Dict[str, Any], Dict[str, Any]]]}: A list of tuples
              containing (source_node, relationship_name, target_node) with dictionaries for
              source_node and target_node properties.
        """
        query_str = """
        MATCH (n:Node)-[r:EDGE]-(m:Node)
        WHERE n.id = $node_id
        RETURN {
            id: n.id,
            name: n.name,
            type: n.type,
            properties: n.properties
        },
        {
            relationship_name: r.relationship_name,
            properties: r.properties
        },
        {
            id: m.id,
            name: m.name,
            type: m.type,
            properties: m.properties
        }
        """
        try:
            results = await self.query(query_str, {"node_id": node_id})
            edges = []
            for row in results:
                if row and len(row) == 3:
                    processed_rows = []
                    for i, item in enumerate(row):
                        if isinstance(item, dict):
                            if "properties" in item and item["properties"]:
                                try:
                                    props = json.loads(item["properties"])
                                    item.update(props)
                                    del item["properties"]
                                except json.JSONDecodeError:
                                    logger.warning(
                                        f"Failed to parse JSON properties for node/edge {i}"
                                    )
                        processed_rows.append(item)
                    edges.append(tuple(processed_rows))
            return edges if edges else []  # Always return a list, even if empty
        except Exception as e:
            logger.error(f"Failed to get connections for node {node_id}: {e}")
            return []  # Return empty list on error

    async def remove_connection_to_predecessors_of(
        self, node_ids: List[str], edge_label: str
    ) -> None:
        """
        Remove all incoming edges of specified type for given nodes.

        This method disconnects predecessor relationships of a specific type for the specified
        nodes, managing edges in a single operation effectively.

        Parameters:
        -----------

            - node_ids (List[str]): A list of identifiers for the nodes whose relationships to
              be removed.
            - edge_label (str): The label of the edge to be removed.
        """
        query_str = """
        MATCH (n)<-[r:EDGE]-(m)
        WHERE n.id IN $node_ids AND r.relationship_name = $edge_label
        DELETE r
        """
        await self.query(query_str, {"node_ids": node_ids, "edge_label": edge_label})

    async def remove_connection_to_successors_of(
        self, node_ids: List[str], edge_label: str
    ) -> None:
        """
        Remove all outgoing edges of specified type for given nodes.

        This method disconnects successor relationships of a specified type for the specified
        nodes in a single efficient operation.

        Parameters:
        -----------

            - node_ids (List[str]): A list of identifiers for the nodes whose relationships to
              be removed.
            - edge_label (str): The label of the edge to be removed.
        """
        query_str = """
        MATCH (n)-[r:EDGE]->(m)
        WHERE n.id IN $node_ids AND r.relationship_name = $edge_label
        DELETE r
        """
        await self.query(query_str, {"node_ids": node_ids, "edge_label": edge_label})

    # Graph-wide Operations

    async def get_graph_data(
        self,
    ) -> Tuple[List[Tuple[str, Dict[str, Any]]], List[Tuple[str, str, str, Dict[str, Any]]]]:
        """
        Get all nodes and edges in the graph.

        This method fetches the entire graph's structure, including all nodes and their
        properties as well as relationships and their details, returning them in a structured
        format. Errors during query execution will result in raised exceptions.

        Returns:
        --------

            - Tuple[List[Tuple[str, Dict[str, Any]]], List[Tuple[str, str, str, Dict[str, Any]]]]:
              A tuple with two elements: a list of tuples of (node_id, properties) and a list of
              tuples of (source_id, target_id, relationship_name, properties).
        """
        try:
            nodes_query = """
            MATCH (n:Node)
            RETURN n.id, {
                name: n.name,
                type: n.type,
                properties: n.properties
            }
            """
            nodes = await self.query(nodes_query)
            formatted_nodes = []
            for n in nodes:
                if n[0]:
                    node_id = str(n[0])
                    props = n[1]
                    if props.get("properties"):
                        try:
                            additional_props = json.loads(props["properties"])
                            props.update(additional_props)
                            del props["properties"]
                        except json.JSONDecodeError:
                            logger.warning(f"Failed to parse properties JSON for node {node_id}")
                    formatted_nodes.append((node_id, props))
            if not formatted_nodes:
                logger.warning("No nodes found in the database")
                return [], []

            edges_query = """
            MATCH (n:Node)-[r]->(m:Node)
            RETURN n.id, m.id, r.relationship_name, r.properties
            """
            edges = await self.query(edges_query)
            formatted_edges = []
            for e in edges:
                if e and len(e) >= 3:
                    source_id = str(e[0])
                    target_id = str(e[1])
                    rel_type = str(e[2])
                    props = {}
                    if len(e) > 3 and e[3]:
                        try:
                            props = json.loads(e[3])
                        except (json.JSONDecodeError, TypeError):
                            logger.warning(
                                f"Failed to parse edge properties for {source_id}->{target_id}"
                            )
                    formatted_edges.append((source_id, target_id, rel_type, props))

            if formatted_nodes and not formatted_edges:
                logger.debug("No edges found, creating self-referential edges for nodes")
                for node_id, _ in formatted_nodes:
                    formatted_edges.append(
                        (
                            node_id,
                            node_id,
                            "SELF",
                            {
                                "relationship_name": "SELF",
                                "relationship_type": "SELF",
                                "vector_distance": 0.0,
                            },
                        )
                    )
            return formatted_nodes, formatted_edges
        except Exception as e:
            logger.error(f"Failed to get graph data: {e}")
            raise

    async def get_nodeset_subgraph(
        self, node_type: Type[Any], node_name: List[str]
    ) -> Tuple[List[Tuple[str, dict]], List[Tuple[str, str, str, dict]]]:
        """
        Get subgraph for a set of nodes based on type and names.

        This method queries for nodes of a specific type and their corresponding neighbors,
        returning both nodes and edges connecting them. It's useful for analyzing a targeted
        subset of the graph.

        Parameters:
        -----------

            - node_type (Type[Any]): Type of nodes to retrieve as specified by the user.
            - node_name (List[str]): List of names corresponding to the nodes to be retrieved.

        Returns:
        --------

            - Tuple[List[Tuple[str, dict]], List[Tuple[str, str, str, dict]]]}: A tuple
              containing a list of nodes and a list of edges related to those nodes.
        """
        label = node_type.__name__
        primary_query = """
            UNWIND $names AS wantedName
            MATCH (n:Node)
            WHERE n.type = $label AND n.name = wantedName
            RETURN DISTINCT n.id
        """
        primary_rows = await self.query(primary_query, {"names": node_name, "label": label})
        primary_ids = [row[0] for row in primary_rows]
        if not primary_ids:
            return [], []

        neighbor_query = """
            MATCH (n:Node)-[:EDGE]-(nbr:Node)
            WHERE n.id IN $ids
            RETURN DISTINCT nbr.id
        """
        nbr_rows = await self.query(neighbor_query, {"ids": primary_ids})
        neighbor_ids = [row[0] for row in nbr_rows]

        all_ids = list({*primary_ids, *neighbor_ids})

        nodes_query = """
            MATCH (n:Node)
            WHERE n.id IN $ids
            RETURN n.id, n.name, n.type, n.properties
        """
        node_rows = await self.query(nodes_query, {"ids": all_ids})
        nodes: List[Tuple[str, dict]] = []
        for node_id, name, typ, props in node_rows:
            data = {"id": node_id, "name": name, "type": typ}
            if props:
                try:
                    data.update(json.loads(props))
                except json.JSONDecodeError:
                    logger.warning(f"Failed to parse JSON props for node {node_id}")
            nodes.append((node_id, data))

        edges_query = """
            MATCH (a:Node)-[r:EDGE]-(b:Node)
            WHERE a.id IN $ids AND b.id IN $ids
            RETURN a.id, b.id, r.relationship_name, r.properties
        """
        edge_rows = await self.query(edges_query, {"ids": all_ids})
        edges: List[Tuple[str, str, str, dict]] = []
        for from_id, to_id, rel_type, props in edge_rows:
            data = {}
            if props:
                try:
                    data = json.loads(props)
                except json.JSONDecodeError:
                    logger.warning(f"Failed to parse JSON props for edge {from_id}->{to_id}")

            edges.append((from_id, to_id, rel_type, data))

        return nodes, edges

    async def get_filtered_graph_data(
        self, attribute_filters: List[Dict[str, List[Union[str, int]]]]
    ):
        """
        Get filtered nodes and relationships based on attributes.

        This method accepts attribute filters and retrieves nodes and relationships that match
        the specified conditions. It allows complex filtering across node properties and edge
        attributes.

        Parameters:
        -----------

            - attribute_filters (List[Dict[str, List[Union[str, int]]]]): A list of dictionaries
              specifying attributes and their corresponding values for filtering nodes and
              edges.

        Returns:
        --------

            A tuple containing a list of filtered node properties and a list of filtered edge
            properties.
        """

        where_clauses = []
        params = {}

        for i, filter_dict in enumerate(attribute_filters):
            for attr, values in filter_dict.items():
                param_name = f"values_{i}_{attr}"
                where_clauses.append(f"n.{attr} IN ${param_name}")
                params[param_name] = values

        where_clause = " AND ".join(where_clauses)
        nodes_query = f"MATCH (n:Node) WHERE {where_clause} RETURN properties(n)"
        edges_query = f"""
        MATCH (n1:Node)-[r:EDGE]->(n2:Node)
        WHERE {where_clause.replace("n.", "n1.")} AND {where_clause.replace("n.", "n2.")}
        RETURN properties(r)
        """
        nodes, edges = await asyncio.gather(
            self.query(nodes_query, params), self.query(edges_query, params)
        )
        return ([n[0] for n in nodes], [e[0] for e in edges])

    async def get_graph_metrics(self, include_optional=False) -> Dict[str, Any]:
        """
        Get metrics on graph structure and connectivity.

        This method computes various metrics around the graph, such as node and edge counts,
        mean degree, and connected component sizes. Optionally, it can include additional
        metrics based on user request.

        Parameters:
        -----------

            - include_optional: A boolean flag indicating whether to include optional metrics in
              the output. (default False)

        Returns:
        --------

            - Dict[str, Any]: A dictionary containing various metrics related to the graph.
        """

        try:
            # Get basic graph data
            nodes, edges = await self.get_model_independent_graph_data()
            num_nodes = len(nodes[0]["nodes"]) if nodes else 0
            num_edges = len(edges[0]["elements"]) if edges else 0

            # Calculate mandatory metrics
            mandatory_metrics = {
                "num_nodes": num_nodes,
                "num_edges": num_edges,
                "mean_degree": (2 * num_edges) / num_nodes if num_nodes != 0 else None,
                "edge_density": num_edges / (num_nodes * (num_nodes - 1)) if num_nodes > 1 else 0,
                "num_connected_components": await self._get_num_connected_components(),
                "sizes_of_connected_components": await self._get_size_of_connected_components(),
            }

            if include_optional:
                # Calculate optional metrics
                shortest_path_lengths = await self._get_shortest_path_lengths()
                optional_metrics = {
                    "num_selfloops": await self._count_self_loops(),
                    "diameter": max(shortest_path_lengths) if shortest_path_lengths else -1,
                    "avg_shortest_path_length": sum(shortest_path_lengths)
                    / len(shortest_path_lengths)
                    if shortest_path_lengths
                    else -1,
                    "avg_clustering": await self._get_avg_clustering(),
                }
            else:
                optional_metrics = {
                    "num_selfloops": -1,
                    "diameter": -1,
                    "avg_shortest_path_length": -1,
                    "avg_clustering": -1,
                }

            return {**mandatory_metrics, **optional_metrics}

        except Exception as e:
            logger.error(f"Failed to get graph metrics: {e}")
            return {
                "num_nodes": 0,
                "num_edges": 0,
                "mean_degree": 0,
                "edge_density": 0,
                "num_connected_components": 0,
                "sizes_of_connected_components": [],
                "num_selfloops": -1,
                "diameter": -1,
                "avg_shortest_path_length": -1,
                "avg_clustering": -1,
            }

    async def _get_num_connected_components(self) -> int:
        """Get the number of connected components in the graph."""
        query = """
        MATCH (n:Node)
        WITH n.id AS node_id
        MATCH path = (n)-[:EDGE*1..3]-(m)
        WITH node_id, COLLECT(DISTINCT m.id) AS connected_nodes
        WITH COLLECT(DISTINCT connected_nodes + [node_id]) AS components
        RETURN SIZE(components) AS num_components
        """
        result = await self.query(query)
        return result[0][0] if result else 0

    async def _get_size_of_connected_components(self) -> List[int]:
        """Get the sizes of all connected components in the graph."""
        query = """
        MATCH (n:Node)
        WITH n.id AS node_id
        MATCH path = (n)-[:EDGE*1..3]-(m)
        WITH node_id, COLLECT(DISTINCT m.id) AS connected_nodes
        WITH COLLECT(DISTINCT connected_nodes + [node_id]) AS components
        UNWIND components AS component
        RETURN SIZE(component) AS component_size
        """
        result = await self.query(query)
        return [row[0] for row in result] if result else []

    async def _get_shortest_path_lengths(self) -> List[int]:
        """Get the lengths of shortest paths between all pairs of nodes."""
        query = """
        MATCH (n:Node), (m:Node)
        WHERE n.id < m.id
        MATCH path = (n)-[:EDGE*]-(m)
        RETURN MIN(LENGTH(path)) AS length
        """
        result = await self.query(query)
        return [row[0] for row in result if row[0] is not None] if result else []

    async def _count_self_loops(self) -> int:
        """Count the number of self-loops in the graph."""
        query = """
        MATCH (n:Node)-[r:EDGE]->(n)
        RETURN COUNT(r) AS count
        """
        result = await self.query(query)
        return result[0][0] if result else 0

    async def _get_avg_clustering(self) -> float:
        """Calculate the average clustering coefficient of the graph."""
        query = """
        MATCH (n:Node)-[:EDGE]-(neighbor)
        WITH n, COUNT(DISTINCT neighbor) as degree
        MATCH (n)-[:EDGE]-(n1)-[:EDGE]-(n2)-[:EDGE]-(n)
        WHERE n1 <> n2
        RETURN AVG(CASE WHEN degree <= 1 THEN 0 ELSE COUNT(DISTINCT n2) / (degree * (degree-1)) END) AS avg_clustering
        """
        result = await self.query(query)
        return result[0][0] if result and result[0][0] is not None else -1

    async def get_disconnected_nodes(self) -> List[str]:
        """
        Get nodes that are not connected to any other node.

        This method retrieves identifiers of nodes that lack any relationships in the graph,
        indicating they are standalone. It will return an empty list if no disconnected nodes
        exist.

        Returns:
        --------

            - List[str]: A list of identifiers for disconnected nodes.
        """
        query_str = """
        MATCH (n:Node)
        WHERE NOT EXISTS((n)-[]-())
        RETURN n.id
        """
        result = await self.query(query_str)
        return [str(row[0]) for row in result]

    # Graph Meta-Data Operations

    async def get_model_independent_graph_data(self) -> Dict[str, List[str]]:
        """
        Get graph data independent of any specific data model.

        This method returns a representation of the graph that includes distinct node labels and
        relationship types, making it easier to analyze the graph's structure without tying it
        to a specific implementation.

        Returns:
        --------

            - Dict[str, List[str]]: A dictionary summarizing the node labels and relationship
              types present in the graph.
        """
        node_labels = await self.query("MATCH (n:Node) RETURN DISTINCT labels(n)")
        rel_types = await self.query("MATCH ()-[r:EDGE]->() RETURN DISTINCT r.relationship_name")
        return {
            "node_labels": [label[0] for label in node_labels],
            "relationship_types": [rel[0] for rel in rel_types],
        }

    async def delete_graph(self) -> None:
        """
        Delete all data from the graph database.

        This method deletes all nodes and relationships from the graph database.
        It raises exceptions for failures occurring during deletion processes.
        """
        try:
            # Use DETACH DELETE to remove both nodes and their relationships in one operation
            await self.query("MATCH (n:Node) DETACH DELETE n")
            logger.info("Cleared all data from graph while preserving structure")

            if self.connection:
                self.connection = None
            if self.db:
                self.db.close()
                self.db = None

            db_dir = os.path.dirname(self.db_path)
            db_name = os.path.basename(self.db_path)
            file_storage = get_file_storage(db_dir)

            if await file_storage.file_exists(db_name):
                await file_storage.remove_all()
                logger.info(f"Deleted Kuzu database files at {self.db_path}")

        except Exception as e:
            logger.error(f"Failed to delete graph data: {e}")
            raise

    async def clear_database(self) -> None:
        """
        Clear all data from the database by deleting the database files and reinitializing.

        This method removes all files associated with the database and reinitializes the Kuzu
        database structure, ensuring a completely empty state. It handles exceptions that might
        occur during file deletions or initializations carefully.
        """
        try:
            if self.connection:
                self.connection = None
            if self.db:
                self.db.close()
                self.db = None

            db_dir = os.path.dirname(self.db_path)
            db_name = os.path.basename(self.db_path)
            file_storage = get_file_storage(db_dir)

            if await file_storage.file_exists(db_name):
                await file_storage.remove_all()
                logger.info(f"Deleted Kuzu database files at {self.db_path}")

            # Reinitialize the database
            self._initialize_connection()
            # Verify the database is empty
            result = self.connection.execute("MATCH (n:Node) RETURN COUNT(n)")
            count = result.get_next()[0] if result.has_next() else 0
            if count > 0:
                logger.warning(
                    f"Database still contains {count} nodes after clearing, forcing deletion"
                )
                self.connection.execute("MATCH (n:Node) DETACH DELETE n")
            logger.info("Database cleared successfully")
        except Exception as e:
            logger.error(f"Error during database clearing: {e}")
            raise

    async def get_document_subgraph(self, content_hash: str):
        """
        Get all nodes that should be deleted when removing a document.

        This method constructs a complex query that identifies all nodes related to a specified
        document and returns a dictionary of these nodes. Ensures thorough checks for orphaned
        entities and inaccurate relationships that should be removed alongside the document.

        Parameters:
        -----------

            - content_hash (str): The identifier for the document to query against.

        Returns:
        --------

            A dictionary containing details of the document and associated nodes that need to be
            deleted, or None if no related nodes are found.
        """
        query = """
        MATCH (doc:Node)
        WHERE (doc.type = 'TextDocument' OR doc.type = 'PdfDocument') AND doc.name = $content_hash

        OPTIONAL MATCH (doc)<-[e1:EDGE]-(chunk:Node)
        WHERE e1.relationship_name = 'is_part_of' AND chunk.type = 'DocumentChunk'

        OPTIONAL MATCH (chunk)-[e2:EDGE]->(entity:Node)
        WHERE e2.relationship_name = 'contains' AND entity.type = 'Entity'
        AND NOT EXISTS {
            MATCH (entity)<-[e3:EDGE]-(otherChunk:Node)-[e4:EDGE]->(otherDoc:Node)
            WHERE e3.relationship_name = 'contains'
            AND e4.relationship_name = 'is_part_of'
            AND (otherDoc.type = 'TextDocument' OR otherDoc.type = 'PdfDocument')
            AND otherDoc.id <> doc.id
        }

        OPTIONAL MATCH (chunk)<-[e5:EDGE]-(made_node:Node)
        WHERE e5.relationship_name = 'made_from' AND made_node.type = 'TextSummary'

        OPTIONAL MATCH (entity)-[e6:EDGE]->(type:Node)
        WHERE e6.relationship_name = 'is_a' AND type.type = 'EntityType'
        AND NOT EXISTS {
            MATCH (type)<-[e7:EDGE]-(otherEntity:Node)-[e8:EDGE]-(otherChunk:Node)-[e9:EDGE]-(otherDoc:Node)
            WHERE e7.relationship_name = 'is_a'
            AND e8.relationship_name = 'contains'
            AND e9.relationship_name = 'is_part_of'
            AND otherEntity.type = 'Entity'
            AND otherChunk.type = 'DocumentChunk'
            AND (otherDoc.type = 'TextDocument' OR otherDoc.type = 'PdfDocument')
            AND otherDoc.id <> doc.id
        }

        RETURN
            COLLECT(DISTINCT doc) as document,
            COLLECT(DISTINCT chunk) as chunks,
            COLLECT(DISTINCT entity) as orphan_entities,
            COLLECT(DISTINCT made_node) as made_from_nodes,
            COLLECT(DISTINCT type) as orphan_types
        """
        result = await self.query(query, {"content_hash": f"text_{content_hash}"})
        if not result or not result[0]:
            return None

        # Convert tuple to dictionary
        return {
            "document": result[0][0],
            "chunks": result[0][1],
            "orphan_entities": result[0][2],
            "made_from_nodes": result[0][3],
            "orphan_types": result[0][4],
        }

    async def get_degree_one_nodes(self, node_type: str):
        """
        Get all nodes that have only one connection.

        This method retrieves nodes which are connected to exactly one other node, identified by
        their specific type. It raises a ValueError if the input type is invalid and processes
        queries efficiently to return targeted results.

        Parameters:
        -----------

            - node_type (str): The type of nodes to filter by, must be 'Entity' or 'EntityType'.

        Returns:
        --------

            A list of nodes that have only one connection, as identified by the specified type.
        """
        if not node_type or node_type not in ["Entity", "EntityType"]:
            raise ValueError("node_type must be either 'Entity' or 'EntityType'")

        query = f"""
        MATCH (n:Node)
        WHERE n.type = '{node_type}'
        WITH n, COUNT {{ MATCH (n)--() }} as degree
        WHERE degree = 1
        RETURN n
        """
        result = await self.query(query)
        return [record[0] for record in result] if result else []<|MERGE_RESOLUTION|>--- conflicted
+++ resolved
@@ -52,28 +52,18 @@
 
                 run_sync(self.pull_from_s3())
 
-<<<<<<< HEAD
-                self.db = Database(self.temp_graph_file)
-=======
                 self.db = Database(
-                    self.temp_graph_directory,
+                    self.temp_graph_file,
                     buffer_pool_size=256 * 1024 * 1024,  # 256MB buffer pool
                     max_db_size=1024 * 1024 * 1024,
                 )
->>>>>>> b5f07431
             else:
                 # Ensure the parent directory exists before creating the database
                 db_dir = os.path.dirname(self.db_path)
-                if db_dir and not os.path.exists(db_dir):
-                    file_storage = get_file_storage(db_dir)
-                    if hasattr(file_storage, "ensure_directory_exists"):
-                        if asyncio.iscoroutinefunction(file_storage.ensure_directory_exists):
-                            run_sync(file_storage.ensure_directory_exists())
-                        else:
-                            file_storage.ensure_directory_exists()
-                    else:
-                        # Fallback to os.makedirs if file_storage doesn't have ensure_directory_exists
-                        os.makedirs(db_dir, exist_ok=True)
+
+                file_storage = get_file_storage(db_dir)
+
+                run_sync(file_storage.ensure_directory_exists())
 
                 self.db = Database(
                     self.db_path,
