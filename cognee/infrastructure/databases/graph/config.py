--- conflicted
+++ resolved
@@ -59,57 +59,7 @@
 
         return values
 
-<<<<<<< HEAD
-=======
-    def to_dict(self) -> dict:
-        """
-        Return the configuration as a dictionary.
 
-        This dictionary contains all the configurations related to the graph, which includes
-        details for file storage and database connectivity.
-
-        Returns:
-        --------
-
-            - dict: A dictionary representation of the configuration settings.
-        """
-        return {
-            "graph_filename": self.graph_filename,
-            "graph_database_provider": self.graph_database_provider,
-            "graph_database_url": self.graph_database_url,
-            "graph_database_username": self.graph_database_username,
-            "graph_database_password": self.graph_database_password,
-            "graph_database_port": self.graph_database_port,
-            "graph_file_path": self.graph_file_path,
-            "graph_model": self.graph_model,
-            "graph_topology": self.graph_topology,
-            "model_config": self.model_config,
-        }
-
-    def to_hashable_dict(self) -> dict:
-        """
-        Return a hashable dictionary with essential database configuration parameters.
-
-        This dictionary excludes certain non-hashable objects and focuses on unique identifiers
-        for database configurations.
-
-        Returns:
-        --------
-
-            - dict: A dictionary representation of the essential database configuration
-              settings.
-        """
-        return {
-            "graph_database_provider": self.graph_database_provider,
-            "graph_database_url": self.graph_database_url,
-            "graph_database_name": self.graph_database_name,
-            "graph_database_username": self.graph_database_username,
-            "graph_database_password": self.graph_database_password,
-            "graph_database_port": self.graph_database_port,
-            "graph_file_path": self.graph_file_path,
-        }
-
->>>>>>> 0c42d195
 
 @lru_cache
 def get_graph_config():
