import inspect
from functools import wraps
from abc import abstractmethod, ABC
from datetime import datetime, timezone
<<<<<<< HEAD
from typing import Protocol, Optional, Dict, Any, List, Type, Tuple
=======
from typing import Optional, Dict, Any, List, Tuple, Type
>>>>>>> 0f690fbf
from uuid import NAMESPACE_OID, UUID, uuid5
from cognee.shared.logging_utils import get_logger
from cognee.infrastructure.engine import DataPoint
from cognee.modules.data.models.graph_relationship_ledger import GraphRelationshipLedger
from cognee.infrastructure.databases.relational.get_relational_engine import get_relational_engine

logger = get_logger()

# Type aliases for better readability
NodeData = Dict[str, Any]
EdgeData = Tuple[
    str, str, str, Dict[str, Any]
]  # (source_id, target_id, relationship_name, properties)
Node = Tuple[str, NodeData]  # (node_id, properties)


def record_graph_changes(func):
    """
    Decorator to record graph changes in the relationship database.

    Parameters:
    -----------

        - func: The asynchronous function to wrap, which likely modifies graph data.

    Returns:
    --------

        Returns the wrapped function that manages database relationships.
    """

    @wraps(func)
    async def wrapper(self, *args, **kwargs):
        """
        Wraps the given asynchronous function to handle database relationships.

        Tracks the caller's function and class name for context. When the wrapped function is
        called, it manages database relationships for nodes or edges by adding entries to a
        ledger and committing the changes to the database session. Errors during relationship
        addition or session commit are logged and will not disrupt the execution of the wrapped
        function.

        Parameters:
        -----------

            - *args: Positional arguments passed to the wrapped function.
            - **kwargs: Keyword arguments passed to the wrapped function.

        Returns:
        --------

            Returns the result of the wrapped function call.
        """
        db_engine = get_relational_engine()
        frame = inspect.currentframe()
        while frame:
            if frame.f_back and frame.f_back.f_code.co_name != "wrapper":
                caller_frame = frame.f_back
                break
            frame = frame.f_back

        caller_name = caller_frame.f_code.co_name
        caller_class = (
            caller_frame.f_locals.get("self", None).__class__.__name__
            if caller_frame.f_locals.get("self", None)
            else None
        )
        creator = f"{caller_class}.{caller_name}" if caller_class else caller_name

        result = await func(self, *args, **kwargs)

        async with db_engine.get_async_session() as session:
            if func.__name__ == "add_nodes":
                nodes: List[DataPoint] = args[0]
                for node in nodes:
                    try:
                        node_id = UUID(str(node.id))
                        relationship = GraphRelationshipLedger(
                            id=uuid5(NAMESPACE_OID, f"{datetime.now(timezone.utc).timestamp()}"),
                            source_node_id=node_id,
                            destination_node_id=node_id,
                            creator_function=f"{creator}.node",
                            node_label=getattr(node, "name", None) or str(node.id),
                        )
                        session.add(relationship)
                        await session.flush()
                    except Exception as e:
                        logger.debug(f"Error adding relationship: {e}")
                        await session.rollback()
                        continue

            elif func.__name__ == "add_edges":
                edges = args[0]
                for edge in edges:
                    try:
                        source_id = UUID(str(edge[0]))
                        target_id = UUID(str(edge[1]))
                        rel_type = str(edge[2])
                        relationship = GraphRelationshipLedger(
                            id=uuid5(NAMESPACE_OID, f"{datetime.now(timezone.utc).timestamp()}"),
                            source_node_id=source_id,
                            destination_node_id=target_id,
                            creator_function=f"{creator}.{rel_type}",
                        )
                        session.add(relationship)
                        await session.flush()
                    except Exception as e:
                        logger.debug(f"Error adding relationship: {e}")
                        await session.rollback()
                        continue

            try:
                await session.commit()
            except Exception as e:
                logger.debug(f"Error committing session: {e}")

        return result

    return wrapper


class GraphDBInterface(ABC):
    """
    Define an interface for graph database operations to be implemented by concrete classes.

    Public methods include:
    - query
    - add_node
    - add_nodes
    - delete_node
    - delete_nodes
    - get_node
    - get_nodes
    - add_edge
    - add_edges
    - delete_graph
    - get_graph_data
    - get_graph_metrics
    - has_edge
    - has_edges
    - get_edges
    - get_neighbors
    - get_nodeset_subgraph
    - get_connections
    """

    @abstractmethod
    async def query(self, query: str, params: dict) -> List[Any]:
        """
        Execute a raw database query and return the results.

        Parameters:
        -----------

            - query (str): The query string to execute against the database.
            - params (dict): A dictionary of parameters to be used in the query.
        """
        raise NotImplementedError

    @abstractmethod
    async def add_node(self, node_id: str, properties: Dict[str, Any]) -> None:
        """
        Add a single node with specified properties to the graph.

        Parameters:
        -----------

            - node_id (str): Unique identifier for the node being added.
            - properties (Dict[str, Any]): A dictionary of properties associated with the node.
        """
        raise NotImplementedError

    @abstractmethod
    @record_graph_changes
    async def add_nodes(self, nodes: List[Node]) -> None:
        """
        Add multiple nodes to the graph in a single operation.

        Parameters:
        -----------

            - nodes (List[Node]): A list of Node objects to be added to the graph.
        """
        raise NotImplementedError

    @abstractmethod
    async def delete_node(self, node_id: str) -> None:
        """
        Delete a specified node from the graph by its ID.

        Parameters:
        -----------

            - node_id (str): Unique identifier for the node to delete.
        """
        raise NotImplementedError

    @abstractmethod
    async def delete_nodes(self, node_ids: List[str]) -> None:
        """
        Delete multiple nodes from the graph by their identifiers.

        Parameters:
        -----------

            - node_ids (List[str]): A list of unique identifiers for the nodes to delete.
        """
        raise NotImplementedError

    @abstractmethod
    async def get_node(self, node_id: str) -> Optional[NodeData]:
        """
        Retrieve a single node from the graph using its ID.

        Parameters:
        -----------

            - node_id (str): Unique identifier of the node to retrieve.
        """
        raise NotImplementedError

    @abstractmethod
    async def get_nodes(self, node_ids: List[str]) -> List[NodeData]:
        """
        Retrieve multiple nodes from the graph using their IDs.

        Parameters:
        -----------

            - node_ids (List[str]): A list of unique identifiers for the nodes to retrieve.
        """
        raise NotImplementedError

    @abstractmethod
    async def add_edge(
        self,
        source_id: str,
        target_id: str,
        relationship_name: str,
        properties: Optional[Dict[str, Any]] = None,
    ) -> None:
        """
        Create a new edge between two nodes in the graph.

        Parameters:
        -----------

            - source_id (str): The unique identifier of the source node.
            - target_id (str): The unique identifier of the target node.
            - relationship_name (str): The name of the relationship to be established by the
              edge.
            - properties (Optional[Dict[str, Any]]): Optional dictionary of properties
              associated with the edge. (default None)
        """
        raise NotImplementedError

    @abstractmethod
    @record_graph_changes
    async def add_edges(self, edges: List[EdgeData]) -> None:
        """
        Add multiple edges to the graph in a single operation.

        Parameters:
        -----------

            - edges (List[EdgeData]): A list of EdgeData objects representing edges to be added.
        """
        raise NotImplementedError

    @abstractmethod
    async def delete_graph(self) -> None:
        """
        Remove the entire graph, including all nodes and edges.
        """
        raise NotImplementedError

    @abstractmethod
    async def get_graph_data(self) -> Tuple[List[Node], List[EdgeData]]:
        """
        Retrieve all nodes and edges within the graph.
        """
        raise NotImplementedError

    @abstractmethod
    async def get_graph_metrics(self, include_optional: bool = False) -> Dict[str, Any]:
        """
        Fetch metrics and statistics of the graph, possibly including optional details.

        Parameters:
        -----------

            - include_optional (bool): Flag indicating whether to include optional metrics or
              not. (default False)
        """
        raise NotImplementedError

    @abstractmethod
    async def has_edge(self, source_id: str, target_id: str, relationship_name: str) -> bool:
        """
        Verify if an edge exists between two specified nodes.

        Parameters:
        -----------

            - source_id (str): Unique identifier of the source node.
            - target_id (str): Unique identifier of the target node.
            - relationship_name (str): Name of the relationship to verify.
        """
        raise NotImplementedError

    @abstractmethod
    async def has_edges(self, edges: List[EdgeData]) -> List[EdgeData]:
        """
        Determine the existence of multiple edges in the graph.

        Parameters:
        -----------

            - edges (List[EdgeData]): A list of EdgeData objects to check for existence in the
              graph.
        """
        raise NotImplementedError

    @abstractmethod
    async def get_edges(self, node_id: str) -> List[EdgeData]:
        """
        Retrieve all edges that are connected to the specified node.

        Parameters:
        -----------

            - node_id (str): Unique identifier of the node whose edges are to be retrieved.
        """
        raise NotImplementedError

    @abstractmethod
    async def get_neighbors(self, node_id: str) -> List[NodeData]:
        """
        Get all neighboring nodes connected to the specified node.

        Parameters:
        -----------

            - node_id (str): Unique identifier of the node for which to retrieve neighbors.
        """
        raise NotImplementedError

    @abstractmethod
    async def get_nodeset_subgraph(
        self, node_type: Type[Any], node_name: List[str]
    ) -> Tuple[List[Tuple[int, dict]], List[Tuple[int, int, str, dict]]]:
        """
        Fetch a subgraph consisting of a specific set of nodes and their relationships.

        Parameters:
        -----------

            - node_type (Type[Any]): The type of nodes to include in the subgraph.
            - node_name (List[str]): A list of names of the nodes to include in the subgraph.
        """
        raise NotImplementedError

    @abstractmethod
    async def get_connections(
        self, node_id: str
    ) -> List[Tuple[NodeData, Dict[str, Any], NodeData]]:
<<<<<<< HEAD
        """Get all nodes connected to a given node with their relationships."""
        raise NotImplementedError

    async def get_nodeset_subgraph(self, node_type, node_name):
        pass
=======
        """
        Get all nodes connected to a specified node and their relationship details.

        Parameters:
        -----------

            - node_id (str): Unique identifier of the node for which to retrieve connections.
        """
        raise NotImplementedError
>>>>>>> 0f690fbf
<|MERGE_RESOLUTION|>--- conflicted
+++ resolved
@@ -2,11 +2,7 @@
 from functools import wraps
 from abc import abstractmethod, ABC
 from datetime import datetime, timezone
-<<<<<<< HEAD
-from typing import Protocol, Optional, Dict, Any, List, Type, Tuple
-=======
 from typing import Optional, Dict, Any, List, Tuple, Type
->>>>>>> 0f690fbf
 from uuid import NAMESPACE_OID, UUID, uuid5
 from cognee.shared.logging_utils import get_logger
 from cognee.infrastructure.engine import DataPoint
@@ -373,20 +369,15 @@
     async def get_connections(
         self, node_id: str
     ) -> List[Tuple[NodeData, Dict[str, Any], NodeData]]:
-<<<<<<< HEAD
-        """Get all nodes connected to a given node with their relationships."""
+        """
+        Get all nodes connected to a specified node and their relationship details.
+
+        Parameters:
+        -----------
+
+            - node_id (str): Unique identifier of the node for which to retrieve connections.
+        """
         raise NotImplementedError
 
     async def get_nodeset_subgraph(self, node_type, node_name):
-        pass
-=======
-        """
-        Get all nodes connected to a specified node and their relationship details.
-
-        Parameters:
-        -----------
-
-            - node_id (str): Unique identifier of the node for which to retrieve connections.
-        """
-        raise NotImplementedError
->>>>>>> 0f690fbf
+        pass