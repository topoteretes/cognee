--- conflicted
+++ resolved
@@ -1,13 +1,9 @@
 from typing import List, Protocol, Optional, Any
 from abc import abstractmethod
-from uuid import UUID
 from cognee.infrastructure.engine import DataPoint
-<<<<<<< HEAD
-=======
 from .models.PayloadSchema import PayloadSchema
 from uuid import UUID
 from cognee.modules.users.models import User
->>>>>>> a0f25f4f
 
 
 class VectorDBInterface(Protocol):
