import asyncio
from typing import Generic, List, Optional, TypeVar, get_type_hints
from uuid import UUID

import lancedb
from lancedb.pydantic import LanceModel, Vector
from pydantic import BaseModel

from cognee.exceptions import InvalidValueError
from cognee.infrastructure.engine import DataPoint
from cognee.infrastructure.files.storage import LocalStorage
from cognee.modules.storage.utils import copy_model, get_own_properties

from ..embeddings.EmbeddingEngine import EmbeddingEngine
from ..models.ScoredResult import ScoredResult
from ..utils import normalize_distances
from ..vector_db_interface import VectorDBInterface


class IndexSchema(DataPoint):
    id: str
    text: str

    _metadata: dict = {"index_fields": ["text"], "type": "IndexSchema"}


class LanceDBAdapter(VectorDBInterface):
    name = "LanceDB"
    url: str
    api_key: str
    connection: lancedb.AsyncConnection = None

    def __init__(
        self,
        url: Optional[str],
        api_key: Optional[str],
        embedding_engine: EmbeddingEngine,
    ):
        self.url = url
        self.api_key = api_key
        self.embedding_engine = embedding_engine

    async def get_connection(self):
        if self.connection is None:
            self.connection = await lancedb.connect_async(self.url, api_key=self.api_key)

        return self.connection

    async def embed_data(self, data: list[str]) -> list[list[float]]:
        return await self.embedding_engine.embed_text(data)

    async def has_collection(self, collection_name: str) -> bool:
        connection = await self.get_connection()
        collection_names = await connection.table_names()
        return collection_name in collection_names

    async def create_collection(self, collection_name: str, payload_schema: BaseModel):
        vector_size = self.embedding_engine.get_vector_size()

        payload_schema = self.get_data_point_schema(payload_schema)
        data_point_types = get_type_hints(payload_schema)

        class LanceDataPoint(LanceModel):
            id: data_point_types["id"]
            vector: Vector(vector_size)
            payload: payload_schema

        if not await self.has_collection(collection_name):
            connection = await self.get_connection()
            return await connection.create_table(
                name=collection_name,
                schema=LanceDataPoint,
                exist_ok=True,
            )

    async def create_data_points(self, collection_name: str, data_points: list[DataPoint]):
        connection = await self.get_connection()

        payload_schema = type(data_points[0])
        payload_schema = self.get_data_point_schema(payload_schema)

        if not await self.has_collection(collection_name):
            await self.create_collection(
                collection_name,
                payload_schema,
            )

        collection = await connection.open_table(collection_name)

        data_vectors = await self.embed_data(
            [DataPoint.get_embeddable_data(data_point) for data_point in data_points]
        )

        IdType = TypeVar("IdType")
        PayloadSchema = TypeVar("PayloadSchema")
        vector_size = self.embedding_engine.get_vector_size()

        class LanceDataPoint(LanceModel, Generic[IdType, PayloadSchema]):
            id: IdType
            vector: Vector(vector_size)
            payload: PayloadSchema

        def create_lance_data_point(data_point: DataPoint, vector: list[float]) -> LanceDataPoint:
            properties = get_own_properties(data_point)
            properties["id"] = str(properties["id"])

            return LanceDataPoint[str, self.get_data_point_schema(type(data_point))](
                id=str(data_point.id),
                vector=vector,
                payload=properties,
            )

        lance_data_points = [
            create_lance_data_point(data_point, data_vectors[data_point_index])
            for (data_point_index, data_point) in enumerate(data_points)
        ]

        await (
            collection.merge_insert("id")
            .when_matched_update_all()
            .when_not_matched_insert_all()
            .execute(lance_data_points)
        )

    async def retrieve(self, collection_name: str, data_point_ids: list[str]):
        connection = await self.get_connection()
        collection = await connection.open_table(collection_name)

        if len(data_point_ids) == 1:
            results = await collection.query().where(f"id = '{data_point_ids[0]}'").to_pandas()
        else:
            results = await collection.query().where(f"id IN {tuple(data_point_ids)}").to_pandas()

        return [
            ScoredResult(
                id=UUID(result["id"]),
                payload=result["payload"],
                score=0,
            )
            for result in results.to_dict("index").values()
        ]

    async def get_distance_from_collection_elements(
        self, collection_name: str, query_text: str = None, query_vector: List[float] = None
    ):
        if query_text is None and query_vector is None:
            raise InvalidValueError(message="One of query_text or query_vector must be provided!")

        if query_text and not query_vector:
            query_vector = (await self.embedding_engine.embed_text([query_text]))[0]

        connection = await self.get_connection()
        collection = await connection.open_table(collection_name)

        results = await collection.vector_search(query_vector).to_pandas()

        result_values = list(results.to_dict("index").values())

        normalized_values = normalize_distances(result_values)

        return [
            ScoredResult(
                id=UUID(result["id"]),
                payload=result["payload"],
                score=normalized_values[value_index],
            )
            for value_index, result in enumerate(result_values)
        ]

    async def search(
        self,
        collection_name: str,
        query_text: str = None,
        query_vector: List[float] = None,
        limit: int = 5,
        with_vector: bool = False,
        normalized: bool = True,
    ):
        if query_text is None and query_vector is None:
            raise InvalidValueError(message="One of query_text or query_vector must be provided!")

        if query_text and not query_vector:
            query_vector = (await self.embedding_engine.embed_text([query_text]))[0]

        connection = await self.get_connection()
        collection = await connection.open_table(collection_name)

        results = await collection.vector_search(query_vector).limit(limit).to_pandas()

        result_values = list(results.to_dict("index").values())

        normalized_values = normalize_distances(result_values)

        return [
            ScoredResult(
                id=UUID(result["id"]),
                payload=result["payload"],
                score=normalized_values[value_index],
            )
            for value_index, result in enumerate(result_values)
        ]

    async def batch_search(
        self,
        collection_name: str,
        query_texts: List[str],
        limit: int = None,
        with_vectors: bool = False,
    ):
        query_vectors = await self.embedding_engine.embed_text(query_texts)

        return await asyncio.gather(
            *[
                self.search(
                    collection_name=collection_name,
                    query_vector=query_vector,
                    limit=limit,
                    with_vector=with_vectors,
                )
                for query_vector in query_vectors
            ]
        )

    async def delete_data_points(self, collection_name: str, data_point_ids: list[str]):
        connection = await self.get_connection()
        collection = await connection.open_table(collection_name)
        if len(data_point_ids) == 1:
            results = await collection.delete(f"id = '{data_point_ids[0]}'")
        else:
            results = await collection.delete(f"id IN {tuple(data_point_ids)}")
        return results

    async def create_vector_index(self, index_name: str, index_property_name: str):
        await self.create_collection(
            f"{index_name}_{index_property_name}", payload_schema=IndexSchema
        )

    async def index_data_points(
        self, index_name: str, index_property_name: str, data_points: list[DataPoint]
    ):
        await self.create_data_points(
            f"{index_name}_{index_property_name}",
            [
                IndexSchema(
                    id=str(data_point.id),
                    text=getattr(data_point, data_point._metadata["index_fields"][0]),
                )
                for data_point in data_points
            ],
        )

    async def prune(self):
        connection = await self.get_connection()
        collection_names = await connection.table_names()
        
        # Delete all collections
        for collection_name in collection_names:
            collection = await connection.open_table(collection_name)
            # Delete all records in the collection
            await collection.delete("id IS NOT NULL")
            # Drop the collection itself
            await connection.drop_table(collection_name)
        
        # Clean up the database if it was set up as temporary
        if self.url.startswith("/"):
<<<<<<< HEAD
            LocalStorage.remove_all(self.url)
=======
            LocalStorage.remove_all(self.url)  # Remove the temporary directory and files inside
>>>>>>> 3fb9b05c

    def get_data_point_schema(self, model_type):
        return copy_model(
            model_type,
            include_fields={
                "id": (str, ...),
            },
            exclude_fields=["_metadata"],
        )<|MERGE_RESOLUTION|>--- conflicted
+++ resolved
@@ -263,11 +263,7 @@
         
         # Clean up the database if it was set up as temporary
         if self.url.startswith("/"):
-<<<<<<< HEAD
             LocalStorage.remove_all(self.url)
-=======
-            LocalStorage.remove_all(self.url)  # Remove the temporary directory and files inside
->>>>>>> 3fb9b05c
 
     def get_data_point_schema(self, model_type):
         return copy_model(
