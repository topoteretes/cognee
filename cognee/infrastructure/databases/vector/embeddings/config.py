from typing import Optional
from functools import lru_cache
from pydantic_settings import BaseSettings, SettingsConfigDict


class EmbeddingConfig(BaseSettings):
<<<<<<< HEAD
=======
    embedding_provider: Optional[str] = "openai"
>>>>>>> edae2771
    embedding_model: Optional[str] = "openai/text-embedding-3-large"
    embedding_dimensions: Optional[int] = 3072
    embedding_endpoint: Optional[str] = None
    embedding_api_key: Optional[str] = None
    embedding_api_version: Optional[str] = None
    embedding_max_tokens: Optional[int] = 8191
    model_config = SettingsConfigDict(env_file=".env", extra="allow")


@lru_cache
def get_embedding_config():
    return EmbeddingConfig()<|MERGE_RESOLUTION|>--- conflicted
+++ resolved
@@ -4,10 +4,7 @@
 
 
 class EmbeddingConfig(BaseSettings):
-<<<<<<< HEAD
-=======
     embedding_provider: Optional[str] = "openai"
->>>>>>> edae2771
     embedding_model: Optional[str] = "openai/text-embedding-3-large"
     embedding_dimensions: Optional[int] = 3072
     embedding_endpoint: Optional[str] = None
