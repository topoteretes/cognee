--- conflicted
+++ resolved
@@ -57,24 +57,15 @@
         await asyncio.sleep(wait_time)
 
     async def embed_text(self, text: List[str]) -> List[List[float]]:
-<<<<<<< HEAD
-        try:
-            if self.mock:
-                response = {
-                    "data": [{"embedding": [0.0] * self.dimensions} for _ in text]
-                }
-=======
         async def exponential_backoff(attempt):
             wait_time = min(10 * (2**attempt), 60)  # Max 60 seconds
             await asyncio.sleep(wait_time)
 
         try:
             if self.mock:
-                response = {"data": [{"embedding": [0.0] * self.dimensions} for _ in text]}
-
-                self.retry_count = 0
-
->>>>>>> 3fb9b05c
+                response = {
+                    "data": [{"embedding": [0.0] * self.dimensions} for _ in text]
+                }
                 return [data["embedding"] for data in response["data"]]
             else:
                 # Configure model name based on provider
@@ -90,13 +81,8 @@
                     model=model_name,
                     input=text,
                     api_key=self.api_key,
-<<<<<<< HEAD
-                    api_base=api_base,
-                    api_version=self.api_version
-=======
                     api_base=self.endpoint,
                     api_version=self.api_version,
->>>>>>> 3fb9b05c
                 )
 
                 self.retry_count = 0  # Reset retry count on successful call
