import asyncio
import logging
import math
from typing import List, Optional
import litellm
from cognee.infrastructure.databases.vector.embeddings.EmbeddingEngine import EmbeddingEngine

litellm.set_verbose = False
logger = logging.getLogger("LiteLLMEmbeddingEngine")

class LiteLLMEmbeddingEngine(EmbeddingEngine):
    api_key: str
    endpoint: str
    api_version: str
    model: str
    dimensions: int

    def __init__(
        self,
        model: Optional[str] = "text-embedding-3-large",
        dimensions: Optional[int] = 3072,
        api_key: str = None,
        endpoint: str = None,
        api_version: str = None,
    ):
        self.api_key = api_key
        self.endpoint = endpoint
        self.api_version = api_version
        self.model = model
        self.dimensions = dimensions

    MAX_RETRIES = 5
    retry_count = 0

    async def embed_text(self, text: List[str]) -> List[List[float]]:
        async def exponential_backoff(attempt):
            wait_time = min(10 * (2 ** attempt), 60)  # Max 60 seconds
            await asyncio.sleep(wait_time)
      
        try:
            response = await litellm.aembedding(
                self.model,
                input = text,
                api_key = self.api_key,
                api_base = self.endpoint,
                api_version = self.api_version
            )

            self.retry_count = 0

            return [data["embedding"] for data in response.data]

        except litellm.exceptions.ContextWindowExceededError as error:
            if isinstance(text, list):
                if len(text) == 1:
                    parts = [text]
                else:
                    parts = [text[0:math.ceil(len(text)/2)], text[math.ceil(len(text)/2):]]

                parts_futures = [self.embed_text(part) for part in parts]
                embeddings = await asyncio.gather(*parts_futures)

                all_embeddings = []
                for embeddings_part in embeddings:
                    all_embeddings.extend(embeddings_part)

                return all_embeddings

            logger.error("Context window exceeded for embedding text: %s", str(error))
            raise error

        except litellm.exceptions.RateLimitError:
<<<<<<< HEAD
            await asyncio.sleep(10)
=======
            if self.retry_count >= self.MAX_RETRIES:
                raise Exception(f"Rate limit exceeded and no more retries left.")

            await exponential_backoff(self.retry_count)

            self.retry_count += 1

>>>>>>> c2d10579
            return await self.embed_text(text)

        except Exception as error:
            logger.error("Error embedding text: %s", str(error))
            raise error

    def get_vector_size(self) -> int:
        return self.dimensions<|MERGE_RESOLUTION|>--- conflicted
+++ resolved
@@ -70,9 +70,6 @@
             raise error
 
         except litellm.exceptions.RateLimitError:
-<<<<<<< HEAD
-            await asyncio.sleep(10)
-=======
             if self.retry_count >= self.MAX_RETRIES:
                 raise Exception(f"Rate limit exceeded and no more retries left.")
 
@@ -80,7 +77,6 @@
 
             self.retry_count += 1
 
->>>>>>> c2d10579
             return await self.embed_text(text)
 
         except Exception as error:
