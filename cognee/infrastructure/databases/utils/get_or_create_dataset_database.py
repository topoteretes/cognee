from uuid import UUID
from typing import Union, Optional

from sqlalchemy import select
from sqlalchemy.exc import IntegrityError

<<<<<<< HEAD
from cognee.base_config import get_base_config
from cognee.modules.data.methods import create_authorized_dataset
=======
from cognee.modules.data.methods import create_dataset
>>>>>>> a0f25f4f
from cognee.infrastructure.databases.relational import get_relational_engine
from cognee.infrastructure.databases.vector import get_vectordb_config
from cognee.infrastructure.databases.graph.config import get_graph_config
from cognee.modules.data.methods import get_unique_dataset_id
from cognee.modules.users.models import DatasetDatabase
from cognee.modules.users.models import User


async def _get_vector_db_info(dataset_id: UUID, user: User) -> dict:
    vector_config = get_vectordb_config()

    from cognee.infrastructure.databases.dataset_database_handler.supported_dataset_database_handlers import (
        supported_dataset_database_handlers,
    )

    handler = supported_dataset_database_handlers[vector_config.vector_dataset_database_handler]
    return await handler["handler_instance"].create_dataset(dataset_id, user)


async def _get_graph_db_info(dataset_id: UUID, user: User) -> dict:
    graph_config = get_graph_config()

    from cognee.infrastructure.databases.dataset_database_handler.supported_dataset_database_handlers import (
        supported_dataset_database_handlers,
    )

    handler = supported_dataset_database_handlers[graph_config.graph_dataset_database_handler]
    return await handler["handler_instance"].create_dataset(dataset_id, user)


async def _existing_dataset_database(
    dataset_id: UUID,
    user: User,
) -> Optional[DatasetDatabase]:
    """
    Check if a DatasetDatabase row already exists for the given owner + dataset.
    Return None if it doesn't exist, return the row if it does.
    Args:
        dataset_id:
        user:

    Returns:
        DatasetDatabase or None
    """
    db_engine = get_relational_engine()

    async with db_engine.get_async_session() as session:
        stmt = select(DatasetDatabase).where(
            DatasetDatabase.owner_id == user.id,
            DatasetDatabase.dataset_id == dataset_id,
        )
        existing: DatasetDatabase = await session.scalar(stmt)
        return existing


async def get_or_create_dataset_database(
    dataset: Union[str, UUID],
    user: User,
) -> DatasetDatabase:
    """
    Return the `DatasetDatabase` row for the given owner + dataset.

    • If the row already exists, it is fetched and returned.
    • Otherwise a new one is created atomically and returned.

    DatasetDatabase row contains connection and provider info for vector and graph databases.

    Parameters
    ----------
    user : User
        Principal that owns this dataset.
    dataset : Union[str, UUID]
        Dataset being linked.
    """
    db_engine = get_relational_engine()

    dataset_id = await get_unique_dataset_id(dataset, user)

    # If dataset is given as name make sure the dataset is created first
    if isinstance(dataset, str):
        async with db_engine.get_async_session() as session:
            await create_dataset(dataset, user, session)

    # If dataset database already exists return it
    existing_dataset_database = await _existing_dataset_database(dataset_id, user)
    if existing_dataset_database:
        return existing_dataset_database

    graph_config_dict = await _get_graph_db_info(dataset_id, user)
    vector_config_dict = await _get_vector_db_info(dataset_id, user)

    async with db_engine.get_async_session() as session:
<<<<<<< HEAD
        # Create dataset if it doesn't exist
        if isinstance(dataset, str):
            dataset = await create_authorized_dataset(dataset, user)

        # Try to fetch an existing row first
        stmt = select(DatasetDatabase).where(
            DatasetDatabase.owner_id == user.id,
            DatasetDatabase.dataset_id == dataset_id,
        )
        existing: DatasetDatabase = await session.scalar(stmt)
        if existing:
            return existing

=======
>>>>>>> a0f25f4f
        # If there are no existing rows build a new row
        record = DatasetDatabase(
            owner_id=user.id,
            dataset_id=dataset_id,
            **graph_config_dict,  # Unpack graph db config
            **vector_config_dict,  # Unpack vector db config
        )

        try:
            session.add(record)
            await session.commit()
            await session.refresh(record)
            return record

        except IntegrityError:
            await session.rollback()
            raise<|MERGE_RESOLUTION|>--- conflicted
+++ resolved
@@ -1,15 +1,12 @@
+import os
 from uuid import UUID
 from typing import Union, Optional
 
 from sqlalchemy import select
 from sqlalchemy.exc import IntegrityError
 
-<<<<<<< HEAD
-from cognee.base_config import get_base_config
+from cognee.modules.data.methods import create_dataset
 from cognee.modules.data.methods import create_authorized_dataset
-=======
-from cognee.modules.data.methods import create_dataset
->>>>>>> a0f25f4f
 from cognee.infrastructure.databases.relational import get_relational_engine
 from cognee.infrastructure.databases.vector import get_vectordb_config
 from cognee.infrastructure.databases.graph.config import get_graph_config
@@ -91,7 +88,8 @@
     # If dataset is given as name make sure the dataset is created first
     if isinstance(dataset, str):
         async with db_engine.get_async_session() as session:
-            await create_dataset(dataset, user, session)
+            if isinstance(dataset, str):
+                dataset = await create_authorized_dataset(dataset, user)
 
     # If dataset database already exists return it
     existing_dataset_database = await _existing_dataset_database(dataset_id, user)
@@ -102,22 +100,6 @@
     vector_config_dict = await _get_vector_db_info(dataset_id, user)
 
     async with db_engine.get_async_session() as session:
-<<<<<<< HEAD
-        # Create dataset if it doesn't exist
-        if isinstance(dataset, str):
-            dataset = await create_authorized_dataset(dataset, user)
-
-        # Try to fetch an existing row first
-        stmt = select(DatasetDatabase).where(
-            DatasetDatabase.owner_id == user.id,
-            DatasetDatabase.dataset_id == dataset_id,
-        )
-        existing: DatasetDatabase = await session.scalar(stmt)
-        if existing:
-            return existing
-
-=======
->>>>>>> a0f25f4f
         # If there are no existing rows build a new row
         record = DatasetDatabase(
             owner_id=user.id,
