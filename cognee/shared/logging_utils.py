import os
import sys
import os
import threading
import logging
import structlog
import traceback
from datetime import datetime
from pathlib import Path

# Export common log levels
DEBUG = logging.DEBUG
INFO = logging.INFO
WARNING = logging.WARNING
ERROR = logging.ERROR
CRITICAL = logging.CRITICAL

log_levels = {
    "CRITICAL": logging.CRITICAL,
    "ERROR": logging.ERROR,
    "WARNING": logging.WARNING,
    "INFO": logging.INFO,
    "DEBUG": logging.DEBUG,
    "NOTSET": logging.NOTSET,
}

# Track if logging has been configured
_is_configured = False

# Create a lock for thread-safe initialization
_setup_lock = threading.Lock()

# Path to logs directory
LOGS_DIR = Path(os.path.join(os.path.dirname(os.path.dirname(os.path.dirname(__file__))), "logs"))
LOGS_DIR.mkdir(exist_ok=True)  # Create logs dir if it doesn't exist

# Maximum number of log files to keep
MAX_LOG_FILES = 10


class PlainFileHandler(logging.FileHandler):
    """A custom file handler that writes simpler plain text log entries."""

    def emit(self, record):
        try:
            # Check if stream is available before trying to write
            if self.stream is None:
                self.stream = self._open()

            # Extract the message from the structlog record
            if isinstance(record.msg, dict) and "event" in record.msg:
                # Extract the basic message
                message = record.msg.get("event", "")

                # Extract additional context
                context = {
                    k: v
                    for k, v in record.msg.items()
                    if k not in ("event", "logger", "level", "timestamp")
                }

                # Format context if present
                context_str = ""
                if context:
                    context_str = " " + " ".join(
                        f"{k}={v}" for k, v in context.items() if k != "exc_info"
                    )

                # Get the logger name from the record or from the structlog context
                logger_name = record.msg.get("logger", record.name)

                # Format timestamp
                timestamp = datetime.now().strftime("%Y-%m-%dT%H:%M:%S.%fZ")

                # Create the log entry
                log_entry = f"{timestamp} [{record.levelname.ljust(8)}] {message}{context_str} [{logger_name}]\n"

                # Write to file
                self.stream.write(log_entry)
                self.flush()

                # Handle exception if present
                # Check both record.exc_info and the 'exc_info' in the message dict
                record_has_exc = record.exc_info and record.exc_info != (None, None, None)
                msg_has_exc = "exc_info" in record.msg and record.msg["exc_info"]

                if record_has_exc:
                    # Use the exception info from the record
                    tb_str = "".join(traceback.format_exception(*record.exc_info))
                    self.stream.write(tb_str + "\n")
                    self.flush()
                elif msg_has_exc and isinstance(record.msg["exc_info"], tuple):
                    # Use the exception info from the message
                    tb_str = "".join(traceback.format_exception(*record.msg["exc_info"]))
                    self.stream.write(tb_str + "\n")
                    self.flush()
                elif msg_has_exc and hasattr(record.msg["exc_info"], "__traceback__"):
                    # Handle exceptions that are passed directly
                    exc = record.msg["exc_info"]
                    tb_str = "".join(traceback.format_exception(type(exc), exc, exc.__traceback__))
                    self.stream.write(tb_str + "\n")
                    self.flush()
            else:
                # Fall back to standard handling for non-structlog messages
                msg = self.format(record)
                self.stream.write(msg + self.terminator)
                self.flush()

                # Handle exception if present in regular record
                if record.exc_info and record.exc_info != (None, None, None):
                    tb_str = "".join(traceback.format_exception(*record.exc_info))
                    self.stream.write(tb_str + "\n")
                    self.flush()
        except Exception as e:
            self.handleError(record)
            # Write error about handling this record
            self.stream.write(f"Error in log handler: {e}\n")
            self.flush()


def get_logger(name=None, level=None):
    """Get a configured structlog logger.

    Args:
        name: Logger name (default: None, uses __name__)
        level: Logging level (default: None)

    Returns:
        A configured structlog logger instance
    """
    global _is_configured

    # Always first check if logger is already configured to not use threading lock if not necessary
    if not _is_configured:
        # Use threading lock to make sure setup_logging can be called only once
        with _setup_lock:
            # Unfortunately we also need a second check in case lock was entered twice at the same time
            if not _is_configured:
                setup_logging(level)
                _is_configured = True

    return structlog.get_logger(name if name else __name__)


<<<<<<< HEAD
def setup_logging(log_level=None, name=None):
=======
def cleanup_old_logs(logs_dir, max_files):
    """
    Removes old log files, keeping only the most recent ones.

    Args:
        logs_dir: Directory containing log files
        max_files: Maximum number of log files to keep
    """
    try:
        logger = structlog.get_logger()

        # Get all .log files in the directory (excluding README and other files)
        log_files = [f for f in logs_dir.glob("*.log") if f.is_file()]

        # Sort log files by modification time (newest first)
        log_files.sort(key=lambda x: x.stat().st_mtime, reverse=True)

        # Remove old files that exceed the maximum
        if len(log_files) > max_files:
            for old_file in log_files[max_files:]:
                try:
                    old_file.unlink()
                    logger.info(f"Deleted old log file: {old_file}")
                except Exception as e:
                    logger.error(f"Failed to delete old log file {old_file}: {e}")

        return True
    except Exception as e:
        logger.error(f"Error cleaning up log files: {e}")
        return False


def setup_logging(log_level=INFO, name=None):
>>>>>>> 2611d890
    """Sets up the logging configuration with structlog integration.

    Args:
        log_level: The logging level to use (default: None, uses INFO)
        name: Optional logger name (default: None, uses __name__)

    Returns:
        A configured structlog logger instance
    """

    log_level = log_level if log_level else log_levels[os.getenv("LOG_LEVEL", "INFO")]

    def exception_handler(logger, method_name, event_dict):
        """Custom processor to handle uncaught exceptions."""
        # Check if there's an exc_info that needs to be processed
        if event_dict.get("exc_info"):
            # If it's already a tuple, use it directly
            if isinstance(event_dict["exc_info"], tuple):
                exc_type, exc_value, tb = event_dict["exc_info"]
            else:
                exc_type, exc_value, tb = sys.exc_info()

            event_dict["exception_type"] = exc_type.__name__
            event_dict["exception_message"] = str(exc_value)
            event_dict["traceback"] = True

        return event_dict

    # Configure structlog
    structlog.configure(
        processors=[
            structlog.stdlib.filter_by_level,
            structlog.stdlib.add_logger_name,
            structlog.stdlib.add_log_level,
            structlog.stdlib.PositionalArgumentsFormatter(),
            structlog.processors.TimeStamper(fmt="iso"),
            structlog.processors.StackInfoRenderer(),
            exception_handler,  # Add our custom exception handler
            structlog.processors.UnicodeDecoder(),
            structlog.stdlib.ProcessorFormatter.wrap_for_formatter,
        ],
        context_class=dict,
        logger_factory=structlog.stdlib.LoggerFactory(),
        wrapper_class=structlog.stdlib.BoundLogger,
        cache_logger_on_first_use=True,
    )

    # Set up system-wide exception handling
    def handle_exception(exc_type, exc_value, traceback):
        """Handle any uncaught exception."""
        if issubclass(exc_type, KeyboardInterrupt):
            # Let KeyboardInterrupt pass through
            sys.__excepthook__(exc_type, exc_value, traceback)
            return

        logger = structlog.get_logger()
        logger.error(
            "Uncaught exception",
            exc_info=(exc_type, exc_value, traceback),
        )

    # Install exception handlers
    sys.excepthook = handle_exception

    # Create console formatter for standard library logging
    console_formatter = structlog.stdlib.ProcessorFormatter(
        processor=structlog.dev.ConsoleRenderer(
            colors=True,
            force_colors=True,
            level_styles={
                "critical": structlog.dev.RED,
                "exception": structlog.dev.RED,
                "error": structlog.dev.RED,
                "warn": structlog.dev.YELLOW,
                "warning": structlog.dev.YELLOW,
                "info": structlog.dev.GREEN,
                "debug": structlog.dev.BLUE,
            },
        ),
    )

    # Setup handler with newlines for console output
    class NewlineStreamHandler(logging.StreamHandler):
        def emit(self, record):
            try:
                msg = self.format(record)
                stream = self.stream
                stream.write("\n" + msg + self.terminator)
                self.flush()
            except Exception:
                self.handleError(record)

    # Use our custom handler for console output
    stream_handler = NewlineStreamHandler(sys.stdout)
    stream_handler.setFormatter(console_formatter)
    stream_handler.setLevel(log_level)

    # Create a file handler that uses our custom PlainFileHandler
    current_time = datetime.now().strftime("%Y-%m-%d_%H-%M-%S")
    log_file_path = os.path.join(LOGS_DIR, f"{current_time}.log")
    file_handler = PlainFileHandler(log_file_path, encoding="utf-8")
    file_handler.setLevel(DEBUG)

    # Configure root logger
    root_logger = logging.getLogger()
    if root_logger.hasHandlers():
        root_logger.handlers.clear()
    root_logger.addHandler(stream_handler)
    root_logger.addHandler(file_handler)
    root_logger.setLevel(log_level)

<<<<<<< HEAD
    if log_level > logging.WARNING:
        import warnings
        from sqlalchemy.exc import SAWarning

        warnings.filterwarnings(
            "ignore", category=SAWarning, module="dlt.destinations.impl.sqlalchemy.merge_job"
        )
        warnings.filterwarnings(
            "ignore", category=SAWarning, module="dlt.destinations.impl.sqlalchemy.load_jobs"
        )
=======
    # Clean up old log files, keeping only the most recent ones
    cleanup_old_logs(LOGS_DIR, MAX_LOG_FILES)
>>>>>>> 2611d890

    # Return a configured logger
    return structlog.get_logger(name if name else __name__)<|MERGE_RESOLUTION|>--- conflicted
+++ resolved
@@ -142,9 +142,6 @@
     return structlog.get_logger(name if name else __name__)
 
 
-<<<<<<< HEAD
-def setup_logging(log_level=None, name=None):
-=======
 def cleanup_old_logs(logs_dir, max_files):
     """
     Removes old log files, keeping only the most recent ones.
@@ -177,8 +174,7 @@
         return False
 
 
-def setup_logging(log_level=INFO, name=None):
->>>>>>> 2611d890
+def setup_logging(log_level=None, name=None):
     """Sets up the logging configuration with structlog integration.
 
     Args:
@@ -290,7 +286,6 @@
     root_logger.addHandler(file_handler)
     root_logger.setLevel(log_level)
 
-<<<<<<< HEAD
     if log_level > logging.WARNING:
         import warnings
         from sqlalchemy.exc import SAWarning
@@ -301,10 +296,9 @@
         warnings.filterwarnings(
             "ignore", category=SAWarning, module="dlt.destinations.impl.sqlalchemy.load_jobs"
         )
-=======
+
     # Clean up old log files, keeping only the most recent ones
     cleanup_old_logs(LOGS_DIR, MAX_LOG_FILES)
->>>>>>> 2611d890
 
     # Return a configured logger
     return structlog.get_logger(name if name else __name__)