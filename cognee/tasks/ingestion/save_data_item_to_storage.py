--- conflicted
+++ resolved
@@ -6,12 +6,8 @@
 
 from cognee.modules.ingestion.exceptions import IngestionError
 from cognee.modules.ingestion import save_data_to_file
-<<<<<<< HEAD
 from cognee.infrastructure.files.storage import StorageProviderRegistry
-=======
 from cognee.shared.logging_utils import get_logger
-from pydantic_settings import BaseSettings, SettingsConfigDict
->>>>>>> d6320581
 
 logger = get_logger()
 
@@ -38,9 +34,7 @@
 
     if isinstance(data_item, str):
         parsed_url = urlparse(data_item)
-<<<<<<< HEAD
         scheme_with_separator = f"{parsed_url.scheme}://"
-=======
 
         try:
             # In case data item is a string with a relative path transform data item to absolute path and check
@@ -52,7 +46,6 @@
             logger.debug(f"Data item was too long to be a possible file path: {abs_path}")
             abs_path = Path("")
 
->>>>>>> d6320581
         # data is s3 file path
         if scheme_with_separator in StorageProviderRegistry.get_all_cloud_schemes():
             return data_item
