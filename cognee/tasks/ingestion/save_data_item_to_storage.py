import os
from typing import Union, BinaryIO, Any

from cognee.modules.ingestion.exceptions import IngestionError
from cognee.modules.ingestion import save_data_to_file
from pydantic_settings import BaseSettings, SettingsConfigDict


class SaveDataSettings(BaseSettings):
    accept_local_file_path: bool = True

    model_config = SettingsConfigDict(env_file=".env", extra="allow")


settings = SaveDataSettings()


async def save_data_item_to_storage(data_item: Union[BinaryIO, str, Any]) -> str:
    if "llama_index" in str(type(data_item)):
        # Dynamic import is used because the llama_index module is optional.
        from .transform_data import get_data_from_llama_index

        file_path = await get_data_from_llama_index(data_item)

    # data is a file object coming from upload.
    elif hasattr(data_item, "file"):
        file_path = await save_data_to_file(data_item.file, filename=data_item.filename)

    elif isinstance(data_item, str):
        # data is s3 file or local file path
        if data_item.startswith("s3://") or data_item.startswith("file://"):
            file_path = data_item
        # data is a file path
<<<<<<< HEAD
        elif data_item.startswith("/") and settings.accept_local_file_path:
            # TODO: Add check if ACCEPT_LOCAL_FILE_PATH is enabled, if it's not raise an error
            file_path = "file://" + data_item
=======
        elif data_item.startswith("file://") or data_item.startswith("/"):
            if os.getenv("ACCEPT_LOCAL_FILE_PATH", "true").lower() == "false":
                raise IngestionError(message="Local files are not accepted.")
            file_path = data_item.replace("file://", "")
>>>>>>> bcd41815
        # data is text
        else:
            file_path = await save_data_to_file(data_item)
    else:
        raise IngestionError(message=f"Data type not supported: {type(data_item)}")

    return file_path<|MERGE_RESOLUTION|>--- conflicted
+++ resolved
@@ -31,16 +31,11 @@
         if data_item.startswith("s3://") or data_item.startswith("file://"):
             file_path = data_item
         # data is a file path
-<<<<<<< HEAD
-        elif data_item.startswith("/") and settings.accept_local_file_path:
-            # TODO: Add check if ACCEPT_LOCAL_FILE_PATH is enabled, if it's not raise an error
-            file_path = "file://" + data_item
-=======
-        elif data_item.startswith("file://") or data_item.startswith("/"):
-            if os.getenv("ACCEPT_LOCAL_FILE_PATH", "true").lower() == "false":
+        elif data_item.startswith("/"):
+            if settings.accept_local_file_path:
+                file_path = "file://" + data_item
+            else:
                 raise IngestionError(message="Local files are not accepted.")
-            file_path = data_item.replace("file://", "")
->>>>>>> bcd41815
         # data is text
         else:
             file_path = await save_data_to_file(data_item)
