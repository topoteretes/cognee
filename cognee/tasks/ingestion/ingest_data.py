--- conflicted
+++ resolved
@@ -1,8 +1,3 @@
-<<<<<<< HEAD
-from typing import Any, List, Optional
-
-=======
->>>>>>> fab80f3c
 import dlt
 import s3fs
 import json
@@ -18,19 +13,9 @@
 from .get_dlt_destination import get_dlt_destination
 from .save_data_item_to_storage import save_data_item_to_storage
 
-<<<<<<< HEAD
-from typing import Union, BinaryIO
-import inspect
-import json
-=======
->>>>>>> fab80f3c
-
 from cognee.api.v1.add.config import get_s3_config
 
-<<<<<<< HEAD
-=======
 
->>>>>>> fab80f3c
 async def ingest_data(
     data: Any, dataset_name: str, user: User, node_set: Optional[List[str]] = None
 ):
