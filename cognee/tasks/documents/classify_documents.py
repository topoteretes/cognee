--- conflicted
+++ resolved
@@ -8,16 +8,8 @@
     TextDocument,
     UnstructuredDocument,
 )
-<<<<<<< HEAD
-from cognee.infrastructure.engine import DataPoint
 from cognee.modules.engine.models.node_set import NodeSet
 from cognee.modules.engine.utils.generate_node_id import generate_node_id
-from typing import List, Optional
-import uuid
-=======
-from cognee.modules.engine.models.node_set import NodeSet
-from cognee.modules.engine.utils.generate_node_id import generate_node_id
->>>>>>> fab80f3c
 
 EXTENSION_TO_DOCUMENT_CLASS = {
     "pdf": PdfDocument,  # Text documents
