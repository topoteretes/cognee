--- conflicted
+++ resolved
@@ -40,18 +40,10 @@
     """
     for document in documents:
         document_token_count = 0
-<<<<<<< HEAD
-        async for document_chunk in document.read(
-            max_chunk_size=max_chunk_size, chunker_cls=chunker
-        ):
-            document_token_count += document_chunk.chunk_size
-            document_chunk.belongs_to_set = document.belongs_to_set
-            yield document_chunk
-
-        await update_document_token_count(document.id, document_token_count)
-=======
         try:
-            for document_chunk in document.read(max_chunk_size=max_chunk_size, chunker_cls=chunker):
+            async for document_chunk in document.read(
+                max_chunk_size=max_chunk_size, chunker_cls=chunker
+            ):
                 document_token_count += document_chunk.chunk_size
                 document_chunk.belongs_to_set = document.belongs_to_set
                 yield document_chunk
@@ -59,5 +51,4 @@
             await update_document_token_count(document.id, document_token_count)
         except PyPdfInternalError:
             pass
->>>>>>> dad1e270
         # todo rita