from typing import Optional, AsyncGenerator

from cognee.modules.data.processing.document_types.Document import Document


async def extract_chunks_from_documents(
    documents: list[Document],
    max_chunk_tokens: int,
    chunk_size: int = 1024,
    chunker="text_chunker",
) -> AsyncGenerator:
    """
    Extracts chunks of data from a list of documents based on the specified chunking parameters.

    Notes:
        - The `read` method of the `Document` class must be implemented to support the chunking operation.
        - The `chunker` parameter determines the chunking logic and should align with the document type.
    """
    for document in documents:
<<<<<<< HEAD
        document_token_count = 0
        for document_chunk in document.read(chunk_size=chunk_size, chunker=chunker):
            document_token_count += document_chunk.token_count
            yield document_chunk
        document.token_count = document_token_count
=======
        for document_chunk in document.read(
            chunk_size=chunk_size, chunker=chunker, max_chunk_tokens=max_chunk_tokens
        ):
            yield document_chunk
>>>>>>> 6f8cbdbf
<|MERGE_RESOLUTION|>--- conflicted
+++ resolved
@@ -17,15 +17,10 @@
         - The `chunker` parameter determines the chunking logic and should align with the document type.
     """
     for document in documents:
-<<<<<<< HEAD
         document_token_count = 0
-        for document_chunk in document.read(chunk_size=chunk_size, chunker=chunker):
-            document_token_count += document_chunk.token_count
-            yield document_chunk
-        document.token_count = document_token_count
-=======
         for document_chunk in document.read(
             chunk_size=chunk_size, chunker=chunker, max_chunk_tokens=max_chunk_tokens
         ):
+            document_token_count += document_chunk.token_count
             yield document_chunk
->>>>>>> 6f8cbdbf
+        document.token_count = document_token_count