import asyncio
from cognee.infrastructure.engine import DataPoint
from cognee.infrastructure.databases.graph import get_graph_engine
from cognee.modules.graph.utils import deduplicate_nodes_and_edges, get_graph_from_model
from .index_data_points import index_data_points
from .index_graph_edges import index_graph_edges


<<<<<<< HEAD
async def add_data_points(data_points: list[DataPoint], indexing_edges: bool = True):
=======
async def add_data_points(data_points: list[DataPoint], data_point_connections: list = None):
    data_point_connections = data_point_connections or []
>>>>>>> 8207dc86
    nodes = []
    edges = []

    added_nodes = {}
    added_edges = {}
    visited_properties = {}

    results = await asyncio.gather(
        *[
            get_graph_from_model(
                data_point,
                added_nodes=added_nodes,
                added_edges=added_edges,
                visited_properties=visited_properties,
            )
            for data_point in data_points
        ]
    )

    for result_nodes, result_edges in results:
        nodes.extend(result_nodes)
        edges.extend(result_edges)

    nodes, edges = deduplicate_nodes_and_edges(nodes, edges)

    graph_engine = await get_graph_engine()

    await index_data_points(nodes)

    await graph_engine.add_nodes(nodes)
    await graph_engine.add_edges(edges)
    if data_point_connections:
        await graph_engine.add_edges(data_point_connections)

    # This step has to happen after adding nodes and edges because we query the graph.
    if indexing_edges:
        await index_graph_edges()

    return data_points<|MERGE_RESOLUTION|>--- conflicted
+++ resolved
@@ -6,12 +6,9 @@
 from .index_graph_edges import index_graph_edges
 
 
-<<<<<<< HEAD
-async def add_data_points(data_points: list[DataPoint], indexing_edges: bool = True):
-=======
 async def add_data_points(data_points: list[DataPoint], data_point_connections: list = None):
     data_point_connections = data_point_connections or []
->>>>>>> 8207dc86
+
     nodes = []
     edges = []
 
@@ -47,7 +44,6 @@
         await graph_engine.add_edges(data_point_connections)
 
     # This step has to happen after adding nodes and edges because we query the graph.
-    if indexing_edges:
-        await index_graph_edges()
+    await index_graph_edges()
 
     return data_points