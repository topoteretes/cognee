--- conflicted
+++ resolved
@@ -1,9 +1,6 @@
 import asyncio
-<<<<<<< HEAD
 from typing import Any, Dict, List, Optional
-=======
 from typing import List, Dict, Optional
->>>>>>> a0f25f4f
 from cognee.infrastructure.engine import DataPoint
 from cognee.infrastructure.databases.graph import get_graph_engine
 from cognee.modules.graph.methods import upsert_edges, upsert_nodes
@@ -20,15 +17,11 @@
 
 logger = get_logger("add_data_points")
 
-<<<<<<< HEAD
+
 async def add_data_points(
-    data_points: List[DataPoint], context: Optional[Dict[str, Any]] = None
-=======
-
-async def add_data_points(
-    data_points: List[DataPoint], custom_edges: Optional[List] = None, embed_triplets: bool = False
->>>>>>> a0f25f4f
+    data_points: List[DataPoint], context: Optional[Dict[str, Any]], custom_edges: Optional[List] = None, embed_triplets: bool = False
 ) -> List[DataPoint]:
+
     """
     Add a batch of data points to the graph database by extracting nodes and edges,
     deduplicating them, and indexing them for retrieval.
@@ -55,11 +48,7 @@
         - Deduplicates nodes and edges across all results.
         - Updates the node index via `index_data_points`.
         - Inserts nodes and edges into the graph engine.
-<<<<<<< HEAD
-=======
         - Optionally updates the edge index via `index_graph_edges`.
-        - Optionally creates and indexes triplet embeddings if embed_triplets is True.
->>>>>>> a0f25f4f
     """
     user: Optional[User] = None
     data = None
