from cognee.infrastructure.engine import ExtendableDataPoint
from cognee.modules.graph.utils.convert_node_to_data_point import get_all_subclasses
from cognee.tasks.completion.exceptions import NoRelevantDataFound
from cognee.infrastructure.llm.get_llm_client import get_llm_client
from cognee.infrastructure.llm.prompts import read_query_prompt, render_prompt
from cognee.modules.retrieval.brute_force_triplet_search import brute_force_triplet_search


def retrieved_edges_to_string(retrieved_edges: list) -> str:
    """
    Converts a list of retrieved graph edges into a human-readable string format.

    """
    edge_strings = []
    for edge in retrieved_edges:
        node1_string = edge.node1.attributes.get("text") or edge.node1.attributes.get("name")
        node2_string = edge.node2.attributes.get("text") or edge.node2.attributes.get("name")
        edge_string = edge.attributes["relationship_type"]
        edge_str = f"{node1_string} -- {edge_string} -- {node2_string}"
        edge_strings.append(edge_str)
    return "\n---\n".join(edge_strings)


async def graph_query_completion(query: str) -> list:
    """
    Executes a query on the graph database and retrieves a relevant completion based on the found data.

    Parameters:
    - query (str): The query string to compute.

    Returns:
    - list: Answer to the query.

    Notes:
    - The `brute_force_triplet_search` is used to retrieve relevant graph data.
    - Prompts are dynamically rendered and provided to the LLM for contextual understanding.
    - Ensure that the LLM client and graph database are properly configured and accessible.
    """
<<<<<<< HEAD
    found_triplets = await brute_force_triplet_search(query, top_k=10)
=======

    subclasses = get_all_subclasses(ExtendableDataPoint)

    vector_index_collections = []

    for subclass in subclasses:
        index_fields = subclass.model_fields["metadata"].default.get("index_fields", [])
        for field_name in index_fields:
            vector_index_collections.append(f"{subclass.__name__}_{field_name}")

    found_triplets = await brute_force_triplet_search(
        query, top_k=5, collections=vector_index_collections or None
    )
>>>>>>> 186b82c1

    if len(found_triplets) == 0:
        raise NoRelevantDataFound

    args = {
        "question": query,
        "context": retrieved_edges_to_string(found_triplets),
    }
    user_prompt = render_prompt("graph_context_for_question.txt", args)
    system_prompt = read_query_prompt("answer_simple_question_restricted.txt")

    llm_client = get_llm_client()
    computed_answer = await llm_client.acreate_structured_output(
        text_input=user_prompt,
        system_prompt=system_prompt,
        response_model=str,
    )

    return [computed_answer]<|MERGE_RESOLUTION|>--- conflicted
+++ resolved
@@ -36,9 +36,6 @@
     - Prompts are dynamically rendered and provided to the LLM for contextual understanding.
     - Ensure that the LLM client and graph database are properly configured and accessible.
     """
-<<<<<<< HEAD
-    found_triplets = await brute_force_triplet_search(query, top_k=10)
-=======
 
     subclasses = get_all_subclasses(ExtendableDataPoint)
 
@@ -52,7 +49,6 @@
     found_triplets = await brute_force_triplet_search(
         query, top_k=5, collections=vector_index_collections or None
     )
->>>>>>> 186b82c1
 
     if len(found_triplets) == 0:
         raise NoRelevantDataFound
