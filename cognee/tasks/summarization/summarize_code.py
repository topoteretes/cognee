import asyncio
<<<<<<< HEAD
from typing import AsyncGenerator, Union
=======
>>>>>>> da5e3ab2
from uuid import uuid5
from typing import Type

from cognee.infrastructure.engine import DataPoint
<<<<<<< HEAD
from cognee.modules.data.extraction.extract_summary import extract_code_summary

=======
from cognee.modules.data.extraction.extract_summary import extract_summary
from cognee.shared.CodeGraphEntities import CodeFile
>>>>>>> da5e3ab2
from .models import CodeSummary


async def summarize_code(
    code_graph_nodes: list[DataPoint],
<<<<<<< HEAD
) -> AsyncGenerator[Union[DataPoint, CodeSummary], None]:
    if len(code_graph_nodes) == 0:
        return

    code_data_points = [file for file in code_graph_nodes if hasattr(file, "source_code")]
=======
    summarization_model: Type[BaseModel],
) -> list[DataPoint]:
    if len(code_graph_nodes) == 0:
        return

    code_files_data_points = [file for file in code_graph_nodes if isinstance(file, CodeFile)]
>>>>>>> da5e3ab2

    file_summaries = await asyncio.gather(
        *[extract_code_summary(file.source_code) for file in code_data_points]
    )

    file_summaries_map = {
<<<<<<< HEAD
        code_data_point.extracted_id: str(file_summary)
        for code_data_point, file_summary in zip(code_data_points, file_summaries)
=======
        code_file_data_point.extracted_id: file_summary.summary
        for code_file_data_point, file_summary in zip(code_files_data_points, file_summaries)
>>>>>>> da5e3ab2
    }

    for node in code_graph_nodes:
        if not isinstance(node, DataPoint):
            continue
        yield node

<<<<<<< HEAD
        if not hasattr(node, "source_code"):
=======
        if not isinstance(node, CodeFile):
>>>>>>> da5e3ab2
            continue

        yield CodeSummary(
            id=uuid5(node.id, "CodeSummary"),
            made_from=node,
            text=file_summaries_map[node.extracted_id],
        )<|MERGE_RESOLUTION|>--- conflicted
+++ resolved
@@ -1,51 +1,28 @@
 import asyncio
-<<<<<<< HEAD
 from typing import AsyncGenerator, Union
-=======
->>>>>>> da5e3ab2
 from uuid import uuid5
 from typing import Type
 
 from cognee.infrastructure.engine import DataPoint
-<<<<<<< HEAD
 from cognee.modules.data.extraction.extract_summary import extract_code_summary
-
-=======
-from cognee.modules.data.extraction.extract_summary import extract_summary
-from cognee.shared.CodeGraphEntities import CodeFile
->>>>>>> da5e3ab2
 from .models import CodeSummary
 
 
 async def summarize_code(
     code_graph_nodes: list[DataPoint],
-<<<<<<< HEAD
 ) -> AsyncGenerator[Union[DataPoint, CodeSummary], None]:
     if len(code_graph_nodes) == 0:
         return
 
     code_data_points = [file for file in code_graph_nodes if hasattr(file, "source_code")]
-=======
-    summarization_model: Type[BaseModel],
-) -> list[DataPoint]:
-    if len(code_graph_nodes) == 0:
-        return
-
-    code_files_data_points = [file for file in code_graph_nodes if isinstance(file, CodeFile)]
->>>>>>> da5e3ab2
 
     file_summaries = await asyncio.gather(
         *[extract_code_summary(file.source_code) for file in code_data_points]
     )
 
     file_summaries_map = {
-<<<<<<< HEAD
         code_data_point.extracted_id: str(file_summary)
         for code_data_point, file_summary in zip(code_data_points, file_summaries)
-=======
-        code_file_data_point.extracted_id: file_summary.summary
-        for code_file_data_point, file_summary in zip(code_files_data_points, file_summaries)
->>>>>>> da5e3ab2
     }
 
     for node in code_graph_nodes:
@@ -53,11 +30,7 @@
             continue
         yield node
 
-<<<<<<< HEAD
         if not hasattr(node, "source_code"):
-=======
-        if not isinstance(node, CodeFile):
->>>>>>> da5e3ab2
             continue
 
         yield CodeSummary(
