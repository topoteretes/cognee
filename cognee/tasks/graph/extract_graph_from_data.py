--- conflicted
+++ resolved
@@ -39,17 +39,7 @@
         data_chunks, chunk_graphs, ontology_adapter, existing_edges_map
     )
 
-<<<<<<< HEAD
-    if len(graph_nodes) > 0:
-        await add_data_points(graph_nodes, indexing_edges=False)
-
-    if len(graph_edges) > 0:
-        await graph_engine.add_edges(graph_edges)
-
-    return data_chunks
-=======
     return graph_nodes, graph_edges
->>>>>>> 8207dc86
 
 
 async def extract_graph_from_data(
