"""FastAPI server for the Cognee API."""

import os

import uvicorn
import sentry_sdk
from traceback import format_exc
from contextlib import asynccontextmanager
from fastapi import Request
from fastapi import FastAPI, status
from fastapi.encoders import jsonable_encoder
from fastapi.responses import JSONResponse, Response
from fastapi.middleware.cors import CORSMiddleware
from fastapi.exceptions import RequestValidationError

from cognee.exceptions import CogneeApiError
from cognee.shared.logging_utils import get_logger, setup_logging
from cognee.api.v1.permissions.routers import get_permissions_router
from cognee.api.v1.settings.routers import get_settings_router
from cognee.api.v1.datasets.routers import get_datasets_router
from cognee.api.v1.cognify.routers import get_code_pipeline_router, get_cognify_router
from cognee.api.v1.search.routers import get_search_router
from cognee.api.v1.add.routers import get_add_router
from cognee.api.v1.delete.routers import get_delete_router
from cognee.api.v1.responses.routers import get_responses_router
from cognee.api.v1.users.routers import (
    get_auth_router,
    get_register_router,
    get_reset_password_router,
    get_verify_router,
    get_users_router,
    get_visualize_router,
)

logger = get_logger()

if os.getenv("ENV", "prod") == "prod":
    sentry_sdk.init(
        dsn=os.getenv("SENTRY_REPORTING_URL"),
        traces_sample_rate=1.0,
        profiles_sample_rate=1.0,
    )


app_environment = os.getenv("ENV", "prod")


@asynccontextmanager
async def lifespan(app: FastAPI):
    # from cognee.modules.data.deletion import prune_system, prune_data
    # await prune_data()
    # await prune_system(metadata = True)
    # if app_environment == "local" or app_environment == "dev":
    from cognee.infrastructure.databases.relational import get_relational_engine

    db_engine = get_relational_engine()
    await db_engine.create_database()

    from cognee.modules.users.methods import get_default_user

    await get_default_user()

    yield


app = FastAPI(debug=app_environment != "prod", lifespan=lifespan)


app.add_middleware(
    CORSMiddleware,
    allow_origins=["http://localhost:3000", "http://127.0.0.1:3000"],
    allow_credentials=True,
    allow_methods=["OPTIONS", "GET", "POST", "DELETE"],
    allow_headers=["*"],
)


@app.exception_handler(RequestValidationError)
async def request_validation_exception_handler(request: Request, exc: RequestValidationError):
    if request.url.path == "/api/v1/auth/login":
        return JSONResponse(
            status_code=400,
            content={"detail": "LOGIN_BAD_CREDENTIALS"},
        )

    return JSONResponse(
        status_code=400,
        content=jsonable_encoder({"detail": exc.errors(), "body": exc.body}),
    )


@app.exception_handler(CogneeApiError)
async def exception_handler(_: Request, exc: CogneeApiError) -> JSONResponse:
    detail = {}

    if exc.name and exc.message and exc.status_code:
        status_code = exc.status_code
        detail["message"] = f"{exc.message} [{exc.name}]"
    else:
        # Log an error indicating the exception is improperly defined
        logger.error("Improperly defined exception: %s", exc)
        # Provide a default error response
        detail["message"] = "An unexpected error occurred."
        status_code = status.HTTP_418_IM_A_TEAPOT

    # log the stack trace for easier serverside debugging
    logger.error(format_exc())
    return JSONResponse(status_code=status_code, content={"detail": detail["message"]})


@app.get("/")
async def root():
    """
    Root endpoint that returns a welcome message.
    """
    return {"message": "Hello, World, I am alive!"}


@app.get("/health")
def health_check():
    """
    Health check endpoint that returns the server status.
    """
    return Response(status_code=200)


app.include_router(get_auth_router(), prefix="/api/v1/auth", tags=["auth"])

app.include_router(
    get_register_router(),
    prefix="/api/v1/auth",
    tags=["auth"],
)

app.include_router(
    get_reset_password_router(),
    prefix="/api/v1/auth",
    tags=["auth"],
)

app.include_router(
    get_verify_router(),
    prefix="/api/v1/auth",
    tags=["auth"],
)

app.include_router(get_add_router(), prefix="/api/v1/add", tags=["add"])

app.include_router(get_cognify_router(), prefix="/api/v1/cognify", tags=["cognify"])

app.include_router(get_search_router(), prefix="/api/v1/search", tags=["search"])

app.include_router(
    get_permissions_router(),
    prefix="/api/v1/permissions",
    tags=["permissions"],
)

app.include_router(get_datasets_router(), prefix="/api/v1/datasets", tags=["datasets"])

app.include_router(get_settings_router(), prefix="/api/v1/settings", tags=["settings"])

app.include_router(get_visualize_router(), prefix="/api/v1/visualize", tags=["visualize"])

app.include_router(get_delete_router(), prefix="/api/v1/delete", tags=["delete"])

app.include_router(get_responses_router(), prefix="/api/v1/responses", tags=["responses"])

codegraph_routes = get_code_pipeline_router()
if codegraph_routes:
    app.include_router(codegraph_routes, prefix="/api/v1/code-pipeline", tags=["code-pipeline"])

app.include_router(
    get_users_router(),
    prefix="/api/v1/users",
    tags=["users"],
)


def start_api_server(host: str = "0.0.0.0", port: int = 8000):
    """
    Start the API server using uvicorn.
    Parameters:
    host (str): The host for the server.
    port (int): The port for the server.
    """
    try:
        logger.info("Starting server at %s:%s", host, port)

        uvicorn.run(app, host=host, port=port)
    except Exception as e:
        logger.exception(f"Failed to start server: {e}")
        # Here you could add any cleanup code or error recovery code.
        raise e


if __name__ == "__main__":
<<<<<<< HEAD
    start_api_server(
            host=os.getenv("HTTP_API_HOST", "0.0.0.0"),
            port=int(os.getenv("HTTP_API_PORT", 8000))
    )
=======
    logger = setup_logging()
    start_api_server()
>>>>>>> 3c818e5b
<|MERGE_RESOLUTION|>--- conflicted
+++ resolved
@@ -195,12 +195,8 @@
 
 
 if __name__ == "__main__":
-<<<<<<< HEAD
+
     start_api_server(
             host=os.getenv("HTTP_API_HOST", "0.0.0.0"),
             port=int(os.getenv("HTTP_API_PORT", 8000))
     )
-=======
-    logger = setup_logging()
-    start_api_server()
->>>>>>> 3c818e5b
