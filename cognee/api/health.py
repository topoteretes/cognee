--- conflicted
+++ resolved
@@ -1,5 +1,6 @@
 """Health check system for cognee API."""
 
+from io import BytesIO
 import time
 import asyncio
 from datetime import datetime, timezone
@@ -51,14 +52,9 @@
             engine = get_relational_engine()
 
             # Test connection by creating a session
-<<<<<<< HEAD
-            async with engine.get_async_session():
-                pass
-=======
             session = engine.get_session()
             if session:
                 session.close()
->>>>>>> ce130f35
 
             response_time = int((time.time() - start_time) * 1000)
             return ComponentHealth(
@@ -122,10 +118,7 @@
             engine = await get_graph_engine()
 
             # Test basic operation with actual graph query
-            if hasattr(engine, "execute"):
-                # For SQL-like graph DBs (Neo4j, Memgraph)
-                await engine.execute("MATCH () RETURN count(*) LIMIT 1")
-            elif hasattr(engine, "query"):
+            if hasattr(engine, "query"):
                 # For other graph engines
                 await engine.query("MATCH () RETURN count(*) LIMIT 1", {})
             # If engine exists but no test method, consider it healthy
@@ -172,8 +165,8 @@
             else:
                 # For S3, test basic operations
                 test_path = "health_check_test"
-                await storage.store(test_path, b"test")
-                await storage.delete(test_path)
+                await storage.store(test_path, BytesIO(b"test"))
+                await storage.remove(test_path)
 
             response_time = int((time.time() - start_time) * 1000)
             return ComponentHealth(
@@ -195,10 +188,6 @@
         """Check LLM provider health (non-critical)."""
         start_time = time.time()
         try:
-<<<<<<< HEAD
-=======
-            from cognee.infrastructure.llm.LLMGateway import LLMGateway
->>>>>>> ce130f35
             from cognee.infrastructure.llm.config import get_llm_config
             from cognee.infrastructure.llm import LLMGateway
 
@@ -234,7 +223,7 @@
 
             # Test actual embedding generation with minimal text
             engine = get_embedding_engine()
-            await engine.embed_text("test")
+            await engine.embed_text(["test"])
 
             response_time = int((time.time() - start_time) * 1000)
             return ComponentHealth(
