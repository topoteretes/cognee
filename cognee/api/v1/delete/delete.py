<<<<<<< HEAD
from cognee.infrastructure.databases.relational import get_relational_engine
=======
import os
import hashlib
from uuid import UUID
from io import BytesIO
>>>>>>> 7f62daeb
from sqlalchemy import select
from typing import Union, BinaryIO, List
from sqlalchemy.sql import delete as sql_delete

from cognee.infrastructure.engine import DataPoint
from cognee.infrastructure.files.storage import get_file_storage
from cognee.infrastructure.databases.graph import get_graph_engine
<<<<<<< HEAD
from uuid import UUID
from cognee.modules.users.models import User
=======
>>>>>>> 7f62daeb
from cognee.infrastructure.databases.vector import get_vector_engine
from cognee.infrastructure.databases.relational import get_relational_engine
from cognee.modules.ingestion import classify
from cognee.modules.users.models import User
from cognee.shared.logging_utils import get_logger
from cognee.modules.data.models import Data, DatasetData, Dataset
from cognee.modules.graph.utils.convert_node_to_data_point import get_all_subclasses
from cognee.modules.users.methods import get_default_user
from cognee.modules.data.methods import get_authorized_existing_datasets
from cognee.context_global_variables import set_database_global_context_variables
from .exceptions import DocumentNotFoundError, DatasetNotFoundError, DocumentSubgraphNotFoundError

logger = get_logger()


async def delete(
    data_id: UUID,
    dataset_id: UUID,
    mode: str = "soft",
    user: User = None,
):
    """Delete data by its ID from the specified dataset.

    Args:
        data_id: The UUID of the data to delete
        dataset_id: The UUID of the dataset containing the data
        mode: "soft" (default) or "hard" - hard mode also deletes degree-one entity nodes
        user: User doing the operation, if none default user will be used.

    Returns:
        Dict with deletion results

    Raises:
        DocumentNotFoundError: If data is not found
        DatasetNotFoundError: If dataset is not found
        PermissionDeniedError: If user doesn't have delete permission on dataset
    """
    if user is None:
        user = await get_default_user()

    # Verify user has delete permission on the dataset
    dataset_list = await get_authorized_existing_datasets([dataset_id], "delete", user)

    if not dataset_list:
        raise DatasetNotFoundError(f"Dataset not found or access denied: {dataset_id}")

    dataset = dataset_list[0]

    # Will only be used if ENABLE_BACKEND_ACCESS_CONTROL is set to True
<<<<<<< HEAD
    await set_database_global_context_variables(dataset.id, dataset.owner_id)

    # Get the data record and verify it exists and belongs to the dataset
    db_engine = get_relational_engine()
    async with db_engine.get_async_session() as session:
        # Check if data exists
        data_point = (
            await session.execute(select(Data).filter(Data.id == data_id))
        ).scalar_one_or_none()

        if data_point is None:
            raise DocumentNotFoundError(f"Data not found with ID: {data_id}")

        # Check if data belongs to the specified dataset
        dataset_data_link = (
            await session.execute(
                select(DatasetData).filter(
                    DatasetData.data_id == data_id, DatasetData.dataset_id == dataset_id
                )
            )
        ).scalar_one_or_none()

        if dataset_data_link is None:
            raise DocumentNotFoundError(f"Data {data_id} not found in dataset {dataset_id}")

        # Get the content hash for deletion
        content_hash = data_point.content_hash

    # Use the existing comprehensive deletion logic
    return await delete_single_document(content_hash, dataset.id, mode)
=======
    await set_database_global_context_variables(dataset[0].id, dataset[0].owner_id)

    # Handle different input types
    if isinstance(data, str):
        if data.startswith("file://") or data.startswith("/"):  # It's a file path
            full_file_path = data.replace("file://", "")

            file_dir = os.path.dirname(full_file_path)
            file_path = os.path.basename(full_file_path)

            file_storage = get_file_storage(file_dir)

            async with file_storage.open(file_path, mode="rb") as file:
                classified_data = classify(file)
                content_hash = classified_data.get_metadata()["content_hash"]
                return await delete_single_document(content_hash, dataset[0].id, mode)
        elif data.startswith("http"):  # It's a URL
            import requests

            response = requests.get(data)
            response.raise_for_status()
            file_data = BytesIO(response.content)
            classified_data = classify(file_data)
            content_hash = classified_data.get_metadata()["content_hash"]
            return await delete_single_document(content_hash, dataset[0].id, mode)
        else:  # It's a text string
            content_hash = get_text_content_hash(data)
            classified_data = classify(data)
            return await delete_single_document(content_hash, dataset[0].id, mode)
    elif isinstance(data, list):
        # Handle list of inputs sequentially
        results = []
        for item in data:
            result = await delete(item, dataset_name, dataset[0].id, mode, user=user)
            results.append(result)
        return {"status": "success", "message": "Multiple documents deleted", "results": results}
    else:  # It's already a BinaryIO
        data.seek(0)  # Ensure we're at the start of the file
        classified_data = classify(data)
        content_hash = classified_data.get_metadata()["content_hash"]
        return await delete_single_document(content_hash, dataset[0].id, mode)
>>>>>>> 7f62daeb


async def delete_single_document(content_hash: str, dataset_id: UUID = None, mode: str = "soft"):
    """Delete a single document by its content hash."""

    # Delete from graph database
    deletion_result = await delete_document_subgraph(content_hash, mode)

    logger.info(f"Deletion result: {deletion_result}")

    # Get the deleted node IDs and convert to UUID
    deleted_node_ids = []
    for node_id in deletion_result["deleted_node_ids"]:
        try:
            # Handle both string and UUID formats
            if isinstance(node_id, str):
                # Remove any hyphens if present
                node_id = node_id.replace("-", "")
                deleted_node_ids.append(UUID(node_id))
            else:
                deleted_node_ids.append(node_id)
        except Exception as e:
            logger.error(f"Error converting node ID {node_id} to UUID: {e}")
            continue

    # Delete from vector database
    vector_engine = get_vector_engine()

    # Determine vector collections dynamically
    subclasses = get_all_subclasses(DataPoint)
    vector_collections = []

    for subclass in subclasses:
        index_fields = subclass.model_fields["metadata"].default.get("index_fields", [])
        for field_name in index_fields:
            vector_collections.append(f"{subclass.__name__}_{field_name}")

    # If no collections found, use default collections
    if not vector_collections:
        vector_collections = [
            "DocumentChunk_text",
            "EdgeType_relationship_name",
            "EntityType_name",
            "Entity_name",
            "TextDocument_name",
            "TextSummary_text",
        ]

    # Delete records from each vector collection that exists
    for collection in vector_collections:
        if await vector_engine.has_collection(collection):
            await vector_engine.delete_data_points(
                collection, [str(node_id) for node_id in deleted_node_ids]
            )

    # Delete from relational database
    db_engine = get_relational_engine()
    async with db_engine.get_async_session() as session:
        # Update graph_relationship_ledger with deleted_at timestamps
        from sqlalchemy import update, and_, or_
        from datetime import datetime
        from cognee.modules.data.models.graph_relationship_ledger import GraphRelationshipLedger

        update_stmt = (
            update(GraphRelationshipLedger)
            .where(
                or_(
                    GraphRelationshipLedger.source_node_id.in_(deleted_node_ids),
                    GraphRelationshipLedger.destination_node_id.in_(deleted_node_ids),
                )
            )
            .values(deleted_at=datetime.now())
        )
        await session.execute(update_stmt)

        # Get the data point
        data_point = (
            await session.execute(select(Data).filter(Data.content_hash == content_hash))
        ).scalar_one_or_none()

        if data_point is None:
            raise DocumentNotFoundError(
                f"Document not found in relational DB with content hash: {content_hash}"
            )

        doc_id = data_point.id

        # Get the dataset
        dataset = (
            await session.execute(select(Dataset).filter(Dataset.id == dataset_id))
        ).scalar_one_or_none()

        if dataset is None:
            raise DatasetNotFoundError(f"Dataset not found: {dataset_id}")

        # Delete from dataset_data table
        dataset_delete_stmt = sql_delete(DatasetData).where(
            DatasetData.data_id == doc_id, DatasetData.dataset_id == dataset.id
        )
        await session.execute(dataset_delete_stmt)

        # Check if the document is in any other datasets
        remaining_datasets = (
            await session.execute(select(DatasetData).filter(DatasetData.data_id == doc_id))
        ).scalar_one_or_none()

        # If the document is not in any other datasets, delete it from the data table
        if remaining_datasets is None:
            data_delete_stmt = sql_delete(Data).where(Data.id == doc_id)
            await session.execute(data_delete_stmt)

        await session.commit()

    return {
        "status": "success",
        "message": "Document deleted from both graph and relational databases",
        "graph_deletions": deletion_result["deleted_counts"],
        "content_hash": content_hash,
        "dataset": dataset_id,
        "deleted_node_ids": [
            str(node_id) for node_id in deleted_node_ids
        ],  # Convert back to strings for response
    }


async def delete_document_subgraph(content_hash: str, mode: str = "soft"):
    """Delete a document and all its related nodes in the correct order."""
    graph_db = await get_graph_engine()
    subgraph = await graph_db.get_document_subgraph(content_hash)
    if not subgraph:
        raise DocumentSubgraphNotFoundError(f"Document not found with content hash: {content_hash}")

    # Delete in the correct order to maintain graph integrity
    deletion_order = [
        ("orphan_entities", "orphaned entities"),
        ("orphan_types", "orphaned entity types"),
        (
            "made_from_nodes",
            "made_from nodes",
        ),  # Move before chunks since summaries are connected to chunks
        ("chunks", "document chunks"),
        ("document", "document"),
    ]

    deleted_counts = {}
    deleted_node_ids = []
    for key, description in deletion_order:
        nodes = subgraph[key]
        if nodes:
            for node in nodes:
                node_id = node["id"]
                await graph_db.delete_node(node_id)
                deleted_node_ids.append(node_id)
            deleted_counts[description] = len(nodes)

    # If hard mode, also delete degree-one nodes
    if mode == "hard":
        # Get and delete degree one entity nodes
        degree_one_entity_nodes = await graph_db.get_degree_one_nodes("Entity")
        for node in degree_one_entity_nodes:
            await graph_db.delete_node(node["id"])
            deleted_node_ids.append(node["id"])
            deleted_counts["degree_one_entities"] = deleted_counts.get("degree_one_entities", 0) + 1

        # Get and delete degree one entity types
        degree_one_entity_types = await graph_db.get_degree_one_nodes("EntityType")
        for node in degree_one_entity_types:
            await graph_db.delete_node(node["id"])
            deleted_node_ids.append(node["id"])
            deleted_counts["degree_one_types"] = deleted_counts.get("degree_one_types", 0) + 1

    return {
        "status": "success",
        "deleted_counts": deleted_counts,
        "content_hash": content_hash,
        "deleted_node_ids": deleted_node_ids,
    }<|MERGE_RESOLUTION|>--- conflicted
+++ resolved
@@ -1,11 +1,10 @@
-<<<<<<< HEAD
+
 from cognee.infrastructure.databases.relational import get_relational_engine
-=======
+
 import os
 import hashlib
 from uuid import UUID
 from io import BytesIO
->>>>>>> 7f62daeb
 from sqlalchemy import select
 from typing import Union, BinaryIO, List
 from sqlalchemy.sql import delete as sql_delete
@@ -13,11 +12,10 @@
 from cognee.infrastructure.engine import DataPoint
 from cognee.infrastructure.files.storage import get_file_storage
 from cognee.infrastructure.databases.graph import get_graph_engine
-<<<<<<< HEAD
+
 from uuid import UUID
 from cognee.modules.users.models import User
-=======
->>>>>>> 7f62daeb
+
 from cognee.infrastructure.databases.vector import get_vector_engine
 from cognee.infrastructure.databases.relational import get_relational_engine
 from cognee.modules.ingestion import classify
@@ -67,7 +65,7 @@
     dataset = dataset_list[0]
 
     # Will only be used if ENABLE_BACKEND_ACCESS_CONTROL is set to True
-<<<<<<< HEAD
+
     await set_database_global_context_variables(dataset.id, dataset.owner_id)
 
     # Get the data record and verify it exists and belongs to the dataset
@@ -98,49 +96,7 @@
 
     # Use the existing comprehensive deletion logic
     return await delete_single_document(content_hash, dataset.id, mode)
-=======
-    await set_database_global_context_variables(dataset[0].id, dataset[0].owner_id)
-
-    # Handle different input types
-    if isinstance(data, str):
-        if data.startswith("file://") or data.startswith("/"):  # It's a file path
-            full_file_path = data.replace("file://", "")
-
-            file_dir = os.path.dirname(full_file_path)
-            file_path = os.path.basename(full_file_path)
-
-            file_storage = get_file_storage(file_dir)
-
-            async with file_storage.open(file_path, mode="rb") as file:
-                classified_data = classify(file)
-                content_hash = classified_data.get_metadata()["content_hash"]
-                return await delete_single_document(content_hash, dataset[0].id, mode)
-        elif data.startswith("http"):  # It's a URL
-            import requests
-
-            response = requests.get(data)
-            response.raise_for_status()
-            file_data = BytesIO(response.content)
-            classified_data = classify(file_data)
-            content_hash = classified_data.get_metadata()["content_hash"]
-            return await delete_single_document(content_hash, dataset[0].id, mode)
-        else:  # It's a text string
-            content_hash = get_text_content_hash(data)
-            classified_data = classify(data)
-            return await delete_single_document(content_hash, dataset[0].id, mode)
-    elif isinstance(data, list):
-        # Handle list of inputs sequentially
-        results = []
-        for item in data:
-            result = await delete(item, dataset_name, dataset[0].id, mode, user=user)
-            results.append(result)
-        return {"status": "success", "message": "Multiple documents deleted", "results": results}
-    else:  # It's already a BinaryIO
-        data.seek(0)  # Ensure we're at the start of the file
-        classified_data = classify(data)
-        content_hash = classified_data.get_metadata()["content_hash"]
-        return await delete_single_document(content_hash, dataset[0].id, mode)
->>>>>>> 7f62daeb
+
 
 
 async def delete_single_document(content_hash: str, dataset_id: UUID = None, mode: str = "soft"):
