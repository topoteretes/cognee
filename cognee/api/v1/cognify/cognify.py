--- conflicted
+++ resolved
@@ -208,55 +208,38 @@
     #     )
 
     #     results = await resolve_cross_graph_references(nodes_by_layer)
-
-
-
-
-
-# if __name__ == "__main__":
-
-#     async def main():
-
-
-#         infrastructure_config.set_config({
-#             "graph_engine": GraphDBType.NETWORKX
-#         })
-#         # print(infrastructure_config.get_config())
-#         text_1 = """Thomas Mann wrote German novels about horses and nature. Hello novels
-#         """
-#         text_2 = """German novels are fun to read and talk about nature"""
-#         dataset_name = "explanations"
-#         from cognee.api.v1.add.add import add
-#         await add(
-#             [
-#                 text_1,
-#                 text_2
-
-<<<<<<< HEAD
-#             ],
-#             dataset_name
-#         )
-#         # graph = await cognify(datasets=dataset_name)
-=======
+    
+
+if __name__ == "__main__":
+
+    async def main():
+
+
+        infrastructure_config.set_config({
+            "graph_engine": GraphDBType.NETWORKX
+        })
+        # print(infrastructure_config.get_config())
+        text_1 = """Thomas Mann wrote German novels about horses and nature. Hello novels
+        """
+        text_2 = """German novels are fun to read and talk about nature"""
+        dataset_name = "explanations"
+        from cognee.api.v1.add.add import add
+        await add(
+            [
+                text_1,
+                text_2
+
             ],
             dataset_name
         )
         #graph = await cognify(datasets=dataset_name)
->>>>>>> 278e81c4
-
-#         if infrastructure_config.get_config()["graph_engine"] == GraphDBType.NETWORKX:
-
-<<<<<<< HEAD
-#             graph_client = await get_graph_client(GraphDBType.NETWORKX)
-#             from cognee.utils import render_graph
-#             graph_url = await render_graph(graph_client.graph)
-#             print(graph_url)
-=======
+
+        if infrastructure_config.get_config()["graph_engine"] == GraphDBType.NETWORKX:
+
             graph_client = await get_graph_client(GraphDBType.NETWORKX)
             from cognee.utils import render_graph
             graph_url = await render_graph(graph_client.graph, include_nodes=True, include_color=True, include_size=True,include_labels=False)
             print(graph_url)
->>>>>>> 278e81c4
-
-
-#     asyncio.run(main())+
+
+    asyncio.run(main())