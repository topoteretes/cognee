# NOTICE: This module contains deprecated functions.
# Use only the run_code_graph_pipeline function; all other functions are deprecated.
# Related issue: COG-906

import asyncio
import logging
from pathlib import Path
from typing import Union

<<<<<<< HEAD
=======
from cognee.shared.SourceCodeGraph import SourceCodeGraph
from cognee.shared.data_models import SummarizedContent
from cognee.shared.utils import send_telemetry
from cognee.modules.data.models import Dataset, Data
from cognee.modules.data.methods.get_dataset_data import get_dataset_data
>>>>>>> da5e3ab2
from cognee.modules.data.methods import get_datasets, get_datasets_by_name
from cognee.modules.data.methods.get_dataset_data import get_dataset_data
from cognee.modules.data.models import Data, Dataset
from cognee.modules.pipelines import run_tasks
from cognee.modules.pipelines.models import PipelineRunStatus
from cognee.modules.pipelines.operations.get_pipeline_status import \
    get_pipeline_status
from cognee.modules.pipelines.operations.log_pipeline_status import \
    log_pipeline_status
from cognee.modules.pipelines.tasks.Task import Task
from cognee.modules.users.methods import get_default_user
from cognee.modules.users.models import User
from cognee.shared.SourceCodeGraph import SourceCodeGraph
from cognee.shared.utils import send_telemetry
from cognee.tasks.documents import (check_permissions_on_documents,
                                    classify_documents,
                                    extract_chunks_from_documents)
from cognee.tasks.graph import extract_graph_from_code
<<<<<<< HEAD
from cognee.tasks.repo_processor import (enrich_dependency_graph,
                                         expand_dependency_graph,
                                         get_repo_file_dependencies)
=======
from cognee.tasks.repo_processor import get_repo_file_dependencies, enrich_dependency_graph, expand_dependency_graph
>>>>>>> da5e3ab2
from cognee.tasks.storage import add_data_points
from cognee.tasks.summarization import summarize_code

logger = logging.getLogger("code_graph_pipeline")

update_status_lock = asyncio.Lock()

async def code_graph_pipeline(datasets: Union[str, list[str]] = None, user: User = None):
    if user is None:
        user = await get_default_user()

    existing_datasets = await get_datasets(user.id)

    if datasets is None or len(datasets) == 0:
        # If no datasets are provided, cognify all existing datasets.
        datasets = existing_datasets

    if type(datasets[0]) == str:
        datasets = await get_datasets_by_name(datasets, user.id)

    existing_datasets_map = {
        generate_dataset_name(dataset.name): True for dataset in existing_datasets
    }

    awaitables = []

    for dataset in datasets:
        dataset_name = generate_dataset_name(dataset.name)

        if dataset_name in existing_datasets_map:
            awaitables.append(run_pipeline(dataset, user))

    return await asyncio.gather(*awaitables)


async def run_pipeline(dataset: Dataset, user: User):
    '''DEPRECATED: Use `run_code_graph_pipeline` instead. This function will be removed.'''
    data_documents: list[Data] = await get_dataset_data(dataset_id = dataset.id)

    document_ids_str = [str(document.id) for document in data_documents]

    dataset_id = dataset.id
    dataset_name = generate_dataset_name(dataset.name)

    send_telemetry("code_graph_pipeline EXECUTION STARTED", user.id)

    async with update_status_lock:
        task_status = await get_pipeline_status([dataset_id])

        if dataset_id in task_status and task_status[dataset_id] == PipelineRunStatus.DATASET_PROCESSING_STARTED:
            logger.info("Dataset %s is already being processed.", dataset_name)
            return

        await log_pipeline_status(dataset_id, PipelineRunStatus.DATASET_PROCESSING_STARTED, {
            "dataset_name": dataset_name,
            "files": document_ids_str,
        })
    try:
        tasks = [
            Task(classify_documents),
            Task(check_permissions_on_documents, user = user, permissions = ["write"]),
            Task(extract_chunks_from_documents), # Extract text chunks based on the document type.
            Task(add_data_points, task_config = { "batch_size": 10 }),
            Task(extract_graph_from_code, graph_model = SourceCodeGraph, task_config = { "batch_size": 10 }), # Generate knowledge graphs from the document chunks.
        ]

        pipeline = run_tasks(tasks, data_documents, "code_graph_pipeline")

        async for result in pipeline:
            print(result)

        send_telemetry("code_graph_pipeline EXECUTION COMPLETED", user.id)

        await log_pipeline_status(dataset_id, PipelineRunStatus.DATASET_PROCESSING_COMPLETED, {
            "dataset_name": dataset_name,
            "files": document_ids_str,
        })
    except Exception as error:
        send_telemetry("code_graph_pipeline EXECUTION ERRORED", user.id)

        await log_pipeline_status(dataset_id, PipelineRunStatus.DATASET_PROCESSING_ERRORED, {
            "dataset_name": dataset_name,
            "files": document_ids_str,
        })
        raise error


def generate_dataset_name(dataset_name: str) -> str:
    return dataset_name.replace(".", "_").replace(" ", "_")


async def run_code_graph_pipeline(repo_path):
    import os
    import pathlib
<<<<<<< HEAD

=======
>>>>>>> da5e3ab2
    import cognee
    from cognee.infrastructure.databases.relational import create_db_and_tables

    file_path = Path(__file__).parent
    data_directory_path = str(pathlib.Path(os.path.join(file_path, ".data_storage/code_graph")).resolve())
    cognee.config.data_root_directory(data_directory_path)
    cognee_directory_path = str(pathlib.Path(os.path.join(file_path, ".cognee_system/code_graph")).resolve())
    cognee.config.system_root_directory(cognee_directory_path)

    await cognee.prune.prune_data()
    await cognee.prune.prune_system(metadata=True)
    await create_db_and_tables()

    tasks = [
        Task(get_repo_file_dependencies),
        Task(enrich_dependency_graph, task_config={"batch_size": 50}),
        Task(expand_dependency_graph, task_config={"batch_size": 50}),
<<<<<<< HEAD
        Task(summarize_code, task_config={"batch_size": 50}),
=======
        Task(summarize_code, summarization_model=SummarizedContent, task_config={"batch_size": 50}),
>>>>>>> da5e3ab2
        Task(add_data_points, task_config={"batch_size": 50}),
    ]

    return run_tasks(tasks, repo_path, "cognify_code_pipeline")<|MERGE_RESOLUTION|>--- conflicted
+++ resolved
@@ -7,14 +7,6 @@
 from pathlib import Path
 from typing import Union
 
-<<<<<<< HEAD
-=======
-from cognee.shared.SourceCodeGraph import SourceCodeGraph
-from cognee.shared.data_models import SummarizedContent
-from cognee.shared.utils import send_telemetry
-from cognee.modules.data.models import Dataset, Data
-from cognee.modules.data.methods.get_dataset_data import get_dataset_data
->>>>>>> da5e3ab2
 from cognee.modules.data.methods import get_datasets, get_datasets_by_name
 from cognee.modules.data.methods.get_dataset_data import get_dataset_data
 from cognee.modules.data.models import Data, Dataset
@@ -33,13 +25,9 @@
                                     classify_documents,
                                     extract_chunks_from_documents)
 from cognee.tasks.graph import extract_graph_from_code
-<<<<<<< HEAD
 from cognee.tasks.repo_processor import (enrich_dependency_graph,
                                          expand_dependency_graph,
                                          get_repo_file_dependencies)
-=======
-from cognee.tasks.repo_processor import get_repo_file_dependencies, enrich_dependency_graph, expand_dependency_graph
->>>>>>> da5e3ab2
 from cognee.tasks.storage import add_data_points
 from cognee.tasks.summarization import summarize_code
 
@@ -134,10 +122,6 @@
 async def run_code_graph_pipeline(repo_path):
     import os
     import pathlib
-<<<<<<< HEAD
-
-=======
->>>>>>> da5e3ab2
     import cognee
     from cognee.infrastructure.databases.relational import create_db_and_tables
 
@@ -155,11 +139,7 @@
         Task(get_repo_file_dependencies),
         Task(enrich_dependency_graph, task_config={"batch_size": 50}),
         Task(expand_dependency_graph, task_config={"batch_size": 50}),
-<<<<<<< HEAD
         Task(summarize_code, task_config={"batch_size": 50}),
-=======
-        Task(summarize_code, summarization_model=SummarizedContent, task_config={"batch_size": 50}),
->>>>>>> da5e3ab2
         Task(add_data_points, task_config={"batch_size": 50}),
     ]
 
