import asyncio
import logging
from typing import Union

from pydantic import BaseModel

from cognee.infrastructure.llm import get_max_chunk_tokens
from cognee.modules.cognify.config import get_cognify_config
from cognee.modules.data.methods import get_datasets, get_datasets_by_name
from cognee.modules.data.methods.get_dataset_data import get_dataset_data
from cognee.modules.data.models import Data, Dataset
from cognee.modules.pipelines import run_tasks
from cognee.modules.pipelines.models import PipelineRunStatus
from cognee.modules.pipelines.operations.get_pipeline_status import get_pipeline_status
from cognee.modules.pipelines.operations.log_pipeline_status import log_pipeline_status
from cognee.modules.pipelines.tasks.Task import Task
from cognee.modules.users.methods import get_default_user
from cognee.modules.users.models import User
from cognee.shared.data_models import KnowledgeGraph
from cognee.shared.utils import send_telemetry
from cognee.tasks.documents import (
    check_permissions_on_documents,
    classify_documents,
    extract_chunks_from_documents,
)
from cognee.tasks.graph import extract_graph_from_data
from cognee.tasks.storage import add_data_points
from cognee.tasks.storage.descriptive_metrics import store_descriptive_metrics
from cognee.tasks.storage.index_graph_edges import index_graph_edges
from cognee.tasks.summarization import summarize_text

logger = logging.getLogger("cognify.v2")

update_status_lock = asyncio.Lock()


async def cognify(
    datasets: Union[str, list[str]] = None,
    user: User = None,
    graph_model: BaseModel = KnowledgeGraph,
    tasks: list[Task] = None,
):
    if user is None:
        user = await get_default_user()

    existing_datasets = await get_datasets(user.id)

    if datasets is None or len(datasets) == 0:
        # If no datasets are provided, cognify all existing datasets.
        datasets = existing_datasets

    if isinstance(datasets[0], str):
        datasets = await get_datasets_by_name(datasets, user.id)

    existing_datasets_map = {
        generate_dataset_name(dataset.name): True for dataset in existing_datasets
    }

    awaitables = []

    if tasks is None:
        tasks = await get_default_tasks(user, graph_model)

    for dataset in datasets:
        dataset_name = generate_dataset_name(dataset.name)

        if dataset_name in existing_datasets_map:
            awaitables.append(run_cognify_pipeline(dataset, user, tasks))

    return await asyncio.gather(*awaitables)


async def run_cognify_pipeline(dataset: Dataset, user: User, tasks: list[Task]):
    data_documents: list[Data] = await get_dataset_data(dataset_id=dataset.id)

    document_ids_str = [str(document.id) for document in data_documents]

    dataset_id = dataset.id
    dataset_name = generate_dataset_name(dataset.name)

    send_telemetry("cognee.cognify EXECUTION STARTED", user.id)

    # async with update_status_lock: TODO: Add UI lock to prevent multiple backend requests
    task_status = await get_pipeline_status([dataset_id])

    if (
        dataset_id in task_status
        and task_status[dataset_id] == PipelineRunStatus.DATASET_PROCESSING_STARTED
    ):
        logger.info("Dataset %s is already being processed.", dataset_name)
        return

    await log_pipeline_status(
        dataset_id,
        PipelineRunStatus.DATASET_PROCESSING_STARTED,
        {
            "dataset_name": dataset_name,
            "files": document_ids_str,
        },
    )

    try:
        if not isinstance(tasks, list):
            raise ValueError("Tasks must be a list")

        for task in tasks:
            if not isinstance(task, Task):
                raise ValueError(f"Task {task} is not an instance of Task")

        pipeline = run_tasks(tasks, data_documents, "cognify_pipeline")

        async for result in pipeline:
            print(result)

        await index_graph_edges()

        send_telemetry("cognee.cognify EXECUTION COMPLETED", user.id)

        await log_pipeline_status(
            dataset_id,
            PipelineRunStatus.DATASET_PROCESSING_COMPLETED,
            {
                "dataset_name": dataset_name,
                "files": document_ids_str,
            },
        )
    except Exception as error:
        send_telemetry("cognee.cognify EXECUTION ERRORED", user.id)

        await log_pipeline_status(
            dataset_id,
            PipelineRunStatus.DATASET_PROCESSING_ERRORED,
            {
                "dataset_name": dataset_name,
                "files": document_ids_str,
            },
        )
        raise error


def generate_dataset_name(dataset_name: str) -> str:
    return dataset_name.replace(".", "_").replace(" ", "_")


async def get_default_tasks(
    user: User = None, graph_model: BaseModel = KnowledgeGraph
) -> list[Task]:
    if user is None:
        user = await get_default_user()

    try:
        cognee_config = get_cognify_config()
        default_tasks = [
            Task(classify_documents),
            Task(check_permissions_on_documents, user=user, permissions=["write"]),
            Task(
                extract_chunks_from_documents, max_chunk_tokens=get_max_chunk_tokens()
            ),  # Extract text chunks based on the document type.
            Task(
                extract_graph_from_data, graph_model=graph_model, task_config={"batch_size": 10}
            ),  # Generate knowledge graphs from the document chunks.
            Task(
                summarize_text,
                summarization_model=cognee_config.summarization_model,
                task_config={"batch_size": 10},
            ),
<<<<<<< HEAD
            Task(add_data_points, task_config={"batch_size": 10}),
=======
            Task(add_data_points, only_root=True, task_config={"batch_size": 10}),
            Task(store_descriptive_metrics),
>>>>>>> a79f7133
        ]
    except Exception as error:
        send_telemetry("cognee.cognify DEFAULT TASKS CREATION ERRORED", user.id)
        raise error
    return default_tasks<|MERGE_RESOLUTION|>--- conflicted
+++ resolved
@@ -164,12 +164,8 @@
                 summarization_model=cognee_config.summarization_model,
                 task_config={"batch_size": 10},
             ),
-<<<<<<< HEAD
-            Task(add_data_points, task_config={"batch_size": 10}),
-=======
             Task(add_data_points, only_root=True, task_config={"batch_size": 10}),
             Task(store_descriptive_metrics),
->>>>>>> a79f7133
         ]
     except Exception as error:
         send_telemetry("cognee.cognify DEFAULT TASKS CREATION ERRORED", user.id)
