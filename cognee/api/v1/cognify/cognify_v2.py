import asyncio
import logging
from typing import Union

from pydantic import BaseModel

from cognee.infrastructure.llm import get_max_chunk_tokens
from cognee.modules.cognify.config import get_cognify_config
from cognee.modules.data.methods import get_datasets, get_datasets_by_name
from cognee.modules.data.methods.get_dataset_data import get_dataset_data
from cognee.modules.data.models import Data, Dataset
from cognee.modules.pipelines import run_tasks
from cognee.modules.pipelines.models import PipelineRunStatus
from cognee.modules.pipelines.operations.get_pipeline_status import get_pipeline_status
from cognee.modules.pipelines.operations.log_pipeline_status import log_pipeline_status
from cognee.modules.pipelines.tasks.Task import Task
from cognee.modules.users.methods import get_default_user
from cognee.modules.users.models import User
from cognee.shared.data_models import KnowledgeGraph
from cognee.shared.utils import send_telemetry
from cognee.tasks.documents import (
    check_permissions_on_documents,
    classify_documents,
    extract_chunks_from_documents,
)
from cognee.tasks.graph import extract_graph_from_data
from cognee.tasks.storage import add_data_points
from cognee.modules.data.methods import store_descriptive_metrics
from cognee.tasks.storage.index_graph_edges import index_graph_edges
from cognee.tasks.summarization import summarize_text

logger = logging.getLogger("cognify.v2")

update_status_lock = asyncio.Lock()


async def cognify(
    datasets: Union[str, list[str]] = None,
    user: User = None,
    graph_model: BaseModel = KnowledgeGraph,
    tasks: list[Task] = None,
):
    if user is None:
        user = await get_default_user()

    existing_datasets = await get_datasets(user.id)

    if datasets is None or len(datasets) == 0:
        # If no datasets are provided, cognify all existing datasets.
        datasets = existing_datasets

    if isinstance(datasets[0], str):
        datasets = await get_datasets_by_name(datasets, user.id)

    existing_datasets_map = {
        generate_dataset_name(dataset.name): True for dataset in existing_datasets
    }

    awaitables = []

    if tasks is None:
        tasks = await get_default_tasks(user, graph_model)

    for dataset in datasets:
        dataset_name = generate_dataset_name(dataset.name)

        if dataset_name in existing_datasets_map:
            awaitables.append(run_cognify_pipeline(dataset, user, tasks))

    return await asyncio.gather(*awaitables)


async def run_cognify_pipeline(dataset: Dataset, user: User, tasks: list[Task]):
    data_documents: list[Data] = await get_dataset_data(dataset_id=dataset.id)

    document_ids_str = [str(document.id) for document in data_documents]

    dataset_id = dataset.id
    dataset_name = generate_dataset_name(dataset.name)

    send_telemetry("cognee.cognify EXECUTION STARTED", user.id)

    # async with update_status_lock: TODO: Add UI lock to prevent multiple backend requests
    task_status = await get_pipeline_status([dataset_id])

    if (
        dataset_id in task_status
        and task_status[dataset_id] == PipelineRunStatus.DATASET_PROCESSING_STARTED
    ):
        logger.info("Dataset %s is already being processed.", dataset_name)
        return

    await log_pipeline_status(
        dataset_id,
        PipelineRunStatus.DATASET_PROCESSING_STARTED,
        {
            "dataset_name": dataset_name,
            "files": document_ids_str,
        },
    )

    try:
        if not isinstance(tasks, list):
            raise ValueError("Tasks must be a list")

        for task in tasks:
            if not isinstance(task, Task):
                raise ValueError(f"Task {task} is not an instance of Task")

        pipeline = run_tasks(tasks, data_documents, "cognify_pipeline")

        async for result in pipeline:
            print(result)

        await index_graph_edges()

        send_telemetry("cognee.cognify EXECUTION COMPLETED", user.id)

        await log_pipeline_status(
            dataset_id,
            PipelineRunStatus.DATASET_PROCESSING_COMPLETED,
            {
                "dataset_name": dataset_name,
                "files": document_ids_str,
            },
        )
    except Exception as error:
        send_telemetry("cognee.cognify EXECUTION ERRORED", user.id)

        await log_pipeline_status(
            dataset_id,
            PipelineRunStatus.DATASET_PROCESSING_ERRORED,
            {
                "dataset_name": dataset_name,
                "files": document_ids_str,
            },
        )
        raise error


def generate_dataset_name(dataset_name: str) -> str:
    return dataset_name.replace(".", "_").replace(" ", "_")


async def get_default_tasks(
    user: User = None, graph_model: BaseModel = KnowledgeGraph
) -> list[Task]:
    if user is None:
        user = await get_default_user()

    try:
        cognee_config = get_cognify_config()
        default_tasks = [
            Task(classify_documents),
            Task(check_permissions_on_documents, user=user, permissions=["write"]),
            Task(
                extract_chunks_from_documents, max_chunk_tokens=get_max_chunk_tokens()
            ),  # Extract text chunks based on the document type.
            Task(
                extract_graph_from_data, graph_model=graph_model, task_config={"batch_size": 10}
            ),  # Generate knowledge graphs from the document chunks.
            Task(
                summarize_text,
                summarization_model=cognee_config.summarization_model,
                task_config={"batch_size": 10},
            ),
<<<<<<< HEAD
            Task(add_data_points, only_root=True, task_config={"batch_size": 10}),
            Task(store_descriptive_metrics, include_optional=True),
=======
            Task(add_data_points, task_config={"batch_size": 10}),
            Task(store_descriptive_metrics),
>>>>>>> 05138faf
        ]
    except Exception as error:
        send_telemetry("cognee.cognify DEFAULT TASKS CREATION ERRORED", user.id)
        raise error
    return default_tasks<|MERGE_RESOLUTION|>--- conflicted
+++ resolved
@@ -164,13 +164,8 @@
                 summarization_model=cognee_config.summarization_model,
                 task_config={"batch_size": 10},
             ),
-<<<<<<< HEAD
             Task(add_data_points, only_root=True, task_config={"batch_size": 10}),
             Task(store_descriptive_metrics, include_optional=True),
-=======
-            Task(add_data_points, task_config={"batch_size": 10}),
-            Task(store_descriptive_metrics),
->>>>>>> 05138faf
         ]
     except Exception as error:
         send_telemetry("cognee.cognify DEFAULT TASKS CREATION ERRORED", user.id)
