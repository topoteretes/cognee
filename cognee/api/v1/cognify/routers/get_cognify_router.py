from uuid import UUID
from typing import List, Optional
from pydantic import BaseModel
from fastapi import Depends
from fastapi import APIRouter
from fastapi.responses import JSONResponse
from cognee.api.DTO import InDTO
from cognee.modules.users.models import User
from cognee.modules.users.methods import get_authenticated_user
from cognee.shared.data_models import KnowledgeGraph


<<<<<<< HEAD
class CognifyPayloadDTO(InDTO):
    datasets: Optional[List[str]] = []
    dataset_ids: Optional[List[UUID]] = []
=======
class CognifyPayloadDTO(BaseModel):
    datasets: List[str]
    dataset_ids: Optional[List[UUID]] = None
>>>>>>> cfe9c949
    graph_model: Optional[BaseModel] = KnowledgeGraph


def get_cognify_router() -> APIRouter:
    router = APIRouter()

    @router.post("/", response_model=None)
    async def cognify(payload: CognifyPayloadDTO, user: User = Depends(get_authenticated_user)):
        """This endpoint is responsible for the cognitive processing of the content."""
        if not payload.datasets and not payload.dataset_ids:
            return JSONResponse(status_code=400, content={"error": "No datasets or dataset_ids provided"})

        from cognee.api.v1.cognify import cognify as cognee_cognify

        try:
            # Send dataset UUIDs if they are given, if not send dataset names
            datasets = payload.dataset_ids if payload.dataset_ids else payload.datasets
            await cognee_cognify(datasets, user, payload.graph_model)
        except Exception as error:
            return JSONResponse(status_code=409, content={"error": str(error)})

    return router<|MERGE_RESOLUTION|>--- conflicted
+++ resolved
@@ -10,15 +10,9 @@
 from cognee.shared.data_models import KnowledgeGraph
 
 
-<<<<<<< HEAD
 class CognifyPayloadDTO(InDTO):
-    datasets: Optional[List[str]] = []
-    dataset_ids: Optional[List[UUID]] = []
-=======
-class CognifyPayloadDTO(BaseModel):
-    datasets: List[str]
+    datasets: Optional[List[str]] = None
     dataset_ids: Optional[List[UUID]] = None
->>>>>>> cfe9c949
     graph_model: Optional[BaseModel] = KnowledgeGraph
 
 
