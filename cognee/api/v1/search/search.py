<<<<<<< HEAD
from typing import Union, Optional, Type, List
=======
from uuid import UUID
from typing import Union, Optional, List, Type
>>>>>>> 450d9ada

from cognee.infrastructure.engine.models.DataPoint import DataPoint
from cognee.modules.search.types import SearchType
from cognee.modules.users.exceptions import UserNotFoundError
from cognee.modules.users.models import User
from cognee.modules.users.methods import get_default_user
from cognee.modules.search.methods import search as search_function
from cognee.modules.data.methods import get_authorized_existing_datasets
from cognee.modules.data.exceptions import DatasetNotFoundError


async def search(
    query_text: str,
    query_type: SearchType = SearchType.GRAPH_COMPLETION,
    user: User = None,
    datasets: Optional[Union[list[str], str]] = None,
    dataset_ids: Optional[Union[list[UUID], UUID]] = None,
    system_prompt_path: str = "answer_simple_question.txt",
    top_k: int = 10,
    node_type: Optional[Type] = None,
<<<<<<< HEAD
    node_name: List[Optional[str]] = None,
=======
    node_name: Optional[List[str]] = None,
>>>>>>> 450d9ada
) -> list:
    # We use lists from now on for datasets
    if isinstance(datasets, UUID) or isinstance(datasets, str):
        datasets = [datasets]

    if user is None:
        user = await get_default_user()

    # Transform string based datasets to UUID - String based datasets can only be found for current user
    if datasets is not None and [all(isinstance(dataset, str) for dataset in datasets)]:
        datasets = await get_authorized_existing_datasets(datasets, "read", user)
        datasets = [dataset.id for dataset in datasets]
        if not datasets:
            raise DatasetNotFoundError(message="No datasets found.")

    filtered_search_results = await search_function(
        query_text=query_text,
        query_type=query_type,
        dataset_ids=dataset_ids if dataset_ids else datasets,
        user=user,
        system_prompt_path=system_prompt_path,
        top_k=top_k,
        node_type=node_type,
        node_name=node_name,
    )

    return filtered_search_results<|MERGE_RESOLUTION|>--- conflicted
+++ resolved
@@ -1,9 +1,5 @@
-<<<<<<< HEAD
-from typing import Union, Optional, Type, List
-=======
 from uuid import UUID
 from typing import Union, Optional, List, Type
->>>>>>> 450d9ada
 
 from cognee.infrastructure.engine.models.DataPoint import DataPoint
 from cognee.modules.search.types import SearchType
@@ -24,11 +20,7 @@
     system_prompt_path: str = "answer_simple_question.txt",
     top_k: int = 10,
     node_type: Optional[Type] = None,
-<<<<<<< HEAD
-    node_name: List[Optional[str]] = None,
-=======
     node_name: Optional[List[str]] = None,
->>>>>>> 450d9ada
 ) -> list:
     # We use lists from now on for datasets
     if isinstance(datasets, UUID) or isinstance(datasets, str):
