--- conflicted
+++ resolved
@@ -56,15 +56,7 @@
 
                     return await cognee_add(file_data)
             else:
-<<<<<<< HEAD
-                await cognee_add(
-                    data,
-                    datasetName,
-                    user=user,
-                )
-=======
                 await cognee_add(data, datasetId, user=user)
->>>>>>> ba2de9bb
         except Exception as error:
             return JSONResponse(status_code=409, content={"error": str(error)})
 
