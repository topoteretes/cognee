from typing import Union, BinaryIO, List, Optional
from cognee.modules.users.models import User
from cognee.modules.pipelines import Task
from cognee.tasks.ingestion import ingest_data, resolve_data_directories
from cognee.modules.pipelines import cognee_pipeline


async def add(
    data: Union[BinaryIO, list[BinaryIO], str, list[str]],
    dataset_name: str = "main_dataset",
    user: User = None,
    node_set: Optional[List[str]] = None,
):
<<<<<<< HEAD
    # Create tables for databases
    await create_relational_db_and_tables()
    await create_pgvector_db_and_tables()

    # Initialize first_run attribute if it doesn't exist
    if not hasattr(add, "first_run"):
        add.first_run = True

    if add.first_run:
        from cognee.infrastructure.llm.utils import test_llm_connection, test_embedding_connection

        # Test LLM and Embedding configuration once before running Cognee
        await test_llm_connection()
        await test_embedding_connection()
        add.first_run = False  # Update flag after first run

    if user is None:
        user = await get_default_user()

    tasks = [Task(resolve_data_directories), Task(ingest_data, dataset_name, user, node_set)]
=======
    tasks = [Task(resolve_data_directories), Task(ingest_data, dataset_name, user)]
>>>>>>> 751eca7a

    await cognee_pipeline(
        tasks=tasks, datasets=dataset_name, data=data, user=user, pipeline_name="add_pipeline"
    )<|MERGE_RESOLUTION|>--- conflicted
+++ resolved
@@ -11,7 +11,7 @@
     user: User = None,
     node_set: Optional[List[str]] = None,
 ):
-<<<<<<< HEAD
+
     # Create tables for databases
     await create_relational_db_and_tables()
     await create_pgvector_db_and_tables()
@@ -32,9 +32,7 @@
         user = await get_default_user()
 
     tasks = [Task(resolve_data_directories), Task(ingest_data, dataset_name, user, node_set)]
-=======
-    tasks = [Task(resolve_data_directories), Task(ingest_data, dataset_name, user)]
->>>>>>> 751eca7a
+
 
     await cognee_pipeline(
         tasks=tasks, datasets=dataset_name, data=data, user=user, pipeline_name="add_pipeline"
