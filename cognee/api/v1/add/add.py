from uuid import UUID
from typing import Union, BinaryIO, List, Optional

from cognee.modules.pipelines import Task
from cognee.modules.users.models import User
from cognee.modules.pipelines import cognee_pipeline
from cognee.tasks.ingestion import ingest_data, resolve_data_directories


async def add(
    data: Union[BinaryIO, list[BinaryIO], str, list[str]],
    dataset_name: str = "main_dataset",
    user: User = None,
    node_set: Optional[List[str]] = None,
    vector_db_config: dict = None,
    graph_db_config: dict = None,
    dataset_id: UUID = None,
):
    tasks = [
        Task(resolve_data_directories),
        Task(ingest_data, dataset_name, user, node_set, dataset_id),
    ]

<<<<<<< HEAD
    pipeline_run_info = None

    async for run_info in cognee_pipeline(
        tasks=tasks, datasets=dataset_name, data=data, user=user, pipeline_name="add_pipeline"
    ):
        pipeline_run_info = run_info

    return pipeline_run_info
=======
    await cognee_pipeline(
        tasks=tasks,
        datasets=dataset_id if dataset_id else dataset_name,
        data=data,
        user=user,
        pipeline_name="add_pipeline",
        vector_db_config=vector_db_config,
        graph_db_config=graph_db_config,
    )
>>>>>>> 0f690fbf
<|MERGE_RESOLUTION|>--- conflicted
+++ resolved
@@ -21,17 +21,9 @@
         Task(ingest_data, dataset_name, user, node_set, dataset_id),
     ]
 
-<<<<<<< HEAD
     pipeline_run_info = None
 
     async for run_info in cognee_pipeline(
-        tasks=tasks, datasets=dataset_name, data=data, user=user, pipeline_name="add_pipeline"
-    ):
-        pipeline_run_info = run_info
-
-    return pipeline_run_info
-=======
-    await cognee_pipeline(
         tasks=tasks,
         datasets=dataset_id if dataset_id else dataset_name,
         data=data,
@@ -39,5 +31,7 @@
         pipeline_name="add_pipeline",
         vector_db_config=vector_db_config,
         graph_db_config=graph_db_config,
-    )
->>>>>>> 0f690fbf
+    ):
+        pipeline_run_info = run_info
+
+    return pipeline_run_info