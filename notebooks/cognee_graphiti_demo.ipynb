--- conflicted
+++ resolved
@@ -37,11 +37,7 @@
     "    index_and_transform_graphiti_nodes_and_edges,\n",
     ")\n",
     "from cognee.modules.retrieval.utils.brute_force_triplet_search import brute_force_triplet_search\n",
-<<<<<<< HEAD
-    "from cognee.modules.retrieval.base_retriever import GraphCompletionRetriever\n",
-=======
     "from cognee.modules.retrieval.graph_completion_retriever import GraphCompletionRetriever\n",
->>>>>>> d27f8477
     "from cognee.infrastructure.llm.prompts import read_query_prompt, render_prompt\n",
     "from cognee.infrastructure.llm.get_llm_client import get_llm_client"
    ]
