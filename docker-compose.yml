services:
  cognee:
    container_name: cognee
    networks:
      - cognee-network
    build:
      context: .
      dockerfile: Dockerfile
    volumes:
      - .:/app
      - /app/cognee-frontend/ # Ignore frontend code
    environment:
      - DEBUG=false # Change to true if debugging
      - HOST=0.0.0.0
      - ENVIRONMENT=staging
      - PYTHONPATH=.
    extra_hosts:
      # Allows the container to reach your local machine using "host.docker.internal" instead of "localhost"
      - "host.docker.internal:host-gateway"
    ports:
      - 8000:8000
<<<<<<< HEAD
    deploy:
      resources:
        limits:
          cpus: '2.0'
          memory: 8GB

networks:
  cognee-network:
    name: cognee-network
=======
      - 5678:5678 # Debugger port
    deploy:
      resources:
        limits:
          cpus: "4.0"
          memory: 8GB

# NOTE: Frontend is a work in progress and is not intended to be used by users yet.
#       If you want to use Cognee with a UI environment you can run the cognee-gui.py script or
#       integrate the Cognee MCP Server to Cursor / Claude Desktop / Visual Studio Code ( through Cline/Roo )

  frontend:
    container_name: frontend
    profiles:
        - ui
    build:
      context: ./cognee-frontend
      dockerfile: Dockerfile
    volumes:
      - ./cognee-frontend/src:/app/src
      - ./cognee-frontend/public:/app/public
    ports:
      - 3000:3000
      # - 9229:9229 # Debugging
    networks:
      - cognee-network

  neo4j:
    image: neo4j:latest
    container_name: neo4j
    profiles:
      - neo4j
    ports:
      - 7474:7474
      - 7687:7687
    environment:
      - NEO4J_AUTH=neo4j/pleaseletmein
      - NEO4J_PLUGINS=["apoc", "graph-data-science"]
    networks:
      - cognee-network

  falkordb:
    image: falkordb/falkordb:edge
    container_name: falkordb
    profiles:
      - falkordb
    ports:
      - 6379:6379
      - 3001:3000
    networks:
      - cognee-network

  chromadb:
    image: chromadb/chroma:0.6.3
    container_name: chromadb
    profiles:
      - chromadb
    environment:
      - IS_PERSISTENT=TRUE
      - CHROMA_SERVER_AUTH_CREDENTIALS=${VECTOR_DB_KEY}
      - CHROMA_SERVER_AUTH_CREDENTIALS_PROVIDER=chromadb.auth.token.TokenConfigServerAuthCredentialsProvider
      - CHROMA_SERVER_AUTH_TOKEN_TRANSPORT_HEADER=AUTHORIZATION
      - CHROMA_SERVER_AUTH_PROVIDER=chromadb.auth.token.TokenAuthServerProvider
    volumes:
      - .chromadb_data/:/chroma/chroma/
    networks:
      - cognee-network
    ports:
      - "3002:8000"

  postgres:
    image: pgvector/pgvector:pg17
    container_name: postgres
    profiles:
      - postgres
    environment:
      POSTGRES_USER: cognee
      POSTGRES_PASSWORD: cognee
      POSTGRES_DB: cognee_db
      # - postgres_data:/var/lib/postgresql/data
    ports:
      - 5432:5432
    networks:
      - cognee-network

networks:
  cognee-network:
    name: cognee-network

volumes:
  chromadb_data:
  postgres_data:
>>>>>>> f1364fb3
<|MERGE_RESOLUTION|>--- conflicted
+++ resolved
@@ -19,7 +19,6 @@
       - "host.docker.internal:host-gateway"
     ports:
       - 8000:8000
-<<<<<<< HEAD
     deploy:
       resources:
         limits:
@@ -28,98 +27,4 @@
 
 networks:
   cognee-network:
-    name: cognee-network
-=======
-      - 5678:5678 # Debugger port
-    deploy:
-      resources:
-        limits:
-          cpus: "4.0"
-          memory: 8GB
-
-# NOTE: Frontend is a work in progress and is not intended to be used by users yet.
-#       If you want to use Cognee with a UI environment you can run the cognee-gui.py script or
-#       integrate the Cognee MCP Server to Cursor / Claude Desktop / Visual Studio Code ( through Cline/Roo )
-
-  frontend:
-    container_name: frontend
-    profiles:
-        - ui
-    build:
-      context: ./cognee-frontend
-      dockerfile: Dockerfile
-    volumes:
-      - ./cognee-frontend/src:/app/src
-      - ./cognee-frontend/public:/app/public
-    ports:
-      - 3000:3000
-      # - 9229:9229 # Debugging
-    networks:
-      - cognee-network
-
-  neo4j:
-    image: neo4j:latest
-    container_name: neo4j
-    profiles:
-      - neo4j
-    ports:
-      - 7474:7474
-      - 7687:7687
-    environment:
-      - NEO4J_AUTH=neo4j/pleaseletmein
-      - NEO4J_PLUGINS=["apoc", "graph-data-science"]
-    networks:
-      - cognee-network
-
-  falkordb:
-    image: falkordb/falkordb:edge
-    container_name: falkordb
-    profiles:
-      - falkordb
-    ports:
-      - 6379:6379
-      - 3001:3000
-    networks:
-      - cognee-network
-
-  chromadb:
-    image: chromadb/chroma:0.6.3
-    container_name: chromadb
-    profiles:
-      - chromadb
-    environment:
-      - IS_PERSISTENT=TRUE
-      - CHROMA_SERVER_AUTH_CREDENTIALS=${VECTOR_DB_KEY}
-      - CHROMA_SERVER_AUTH_CREDENTIALS_PROVIDER=chromadb.auth.token.TokenConfigServerAuthCredentialsProvider
-      - CHROMA_SERVER_AUTH_TOKEN_TRANSPORT_HEADER=AUTHORIZATION
-      - CHROMA_SERVER_AUTH_PROVIDER=chromadb.auth.token.TokenAuthServerProvider
-    volumes:
-      - .chromadb_data/:/chroma/chroma/
-    networks:
-      - cognee-network
-    ports:
-      - "3002:8000"
-
-  postgres:
-    image: pgvector/pgvector:pg17
-    container_name: postgres
-    profiles:
-      - postgres
-    environment:
-      POSTGRES_USER: cognee
-      POSTGRES_PASSWORD: cognee
-      POSTGRES_DB: cognee_db
-      # - postgres_data:/var/lib/postgresql/data
-    ports:
-      - 5432:5432
-    networks:
-      - cognee-network
-
-networks:
-  cognee-network:
-    name: cognee-network
-
-volumes:
-  chromadb_data:
-  postgres_data:
->>>>>>> f1364fb3
+    name: cognee-network