[project]
name = "cognee-mcp"
version = "0.1.0"
description = "A MCP server project"
readme = "README.md"
requires-python = ">=3.10"

dependencies = [
<<<<<<< HEAD
    "cognee[codegraph,postgres,neo4j,gemini,huggingface]",
=======
    "cognee[codegraph]",
>>>>>>> 9cc357ac
    "mcp==1.2.1",
]

[[project.authors]]
name = "Rita Aleksziev"
email = "rita@topoteretes.com"

[build-system]
requires = [ "hatchling", ]
build-backend = "hatchling.build"

[tool.hatch.build.targets.wheel]
packages = ["src"]

[dependency-groups]
dev = [
    "debugpy>=1.8.12",
]

[project.scripts]
cognee = "src:main"<|MERGE_RESOLUTION|>--- conflicted
+++ resolved
@@ -6,11 +6,7 @@
 requires-python = ">=3.10"
 
 dependencies = [
-<<<<<<< HEAD
-    "cognee[codegraph,postgres,neo4j,gemini,huggingface]",
-=======
-    "cognee[codegraph]",
->>>>>>> 9cc357ac
+    "cognee[codegraph,gemini,huggingface]",
     "mcp==1.2.1",
 ]
 
