--- conflicted
+++ resolved
@@ -595,7 +595,6 @@
                 query_text=search_query, query_type=search_type
             )
 
-<<<<<<< HEAD
             # Handle different result formats based on API vs direct mode
             if cognee_client.use_api:
                 # API mode returns JSON-serialized results
@@ -610,16 +609,6 @@
                     return str(search_results)
                 else:
                     return json.dumps(search_results, cls=JSONEncoder)
-=======
-            if search_type.upper() == "CODE":
-                return json.dumps(search_results, cls=JSONEncoder)
-            elif (
-                search_type.upper() == "GRAPH_COMPLETION" or search_type.upper() == "RAG_COMPLETION"
-            ):
-                return str(search_results[0])
-            elif search_type.upper() == "CHUNKS":
-                return str(search_results)
->>>>>>> 1512375e
             else:
                 # Direct mode processing
                 if search_type.upper() == "CODE":
