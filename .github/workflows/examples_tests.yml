--- conflicted
+++ resolved
@@ -135,15 +135,9 @@
           EMBEDDING_API_VERSION: ${{ secrets.EMBEDDING_API_VERSION }}
         run: uv run python ./examples/python/memify_coding_agent_example.py
 
-<<<<<<< HEAD
-  test_docling_add:
-    name: Run Add with Docling Test
-    runs-on: macos-15
-=======
   test-permissions-example:
     name: Run Permissions Example
     runs-on: ubuntu-22.04
->>>>>>> fae0e240
     steps:
       - name: Check out repository
         uses: actions/checkout@v4
@@ -152,14 +146,8 @@
         uses: ./.github/actions/cognee_setup
         with:
           python-version: '3.11.x'
-<<<<<<< HEAD
-          extra-dependencies: 'docling'
-
-      - name: Run Docling Test
-=======
 
       - name: Run Memify Tests
->>>>>>> fae0e240
         env:
           OPENAI_API_KEY: ${{ secrets.OPENAI_API_KEY }}
           LLM_MODEL: ${{ secrets.LLM_MODEL }}
@@ -170,8 +158,29 @@
           EMBEDDING_ENDPOINT: ${{ secrets.EMBEDDING_ENDPOINT }}
           EMBEDDING_API_KEY: ${{ secrets.EMBEDDING_API_KEY }}
           EMBEDDING_API_VERSION: ${{ secrets.EMBEDDING_API_VERSION }}
-<<<<<<< HEAD
-        run: uv run python ./cognee/tests/test_add_docling_document.py
-=======
         run: uv run python ./examples/python/permissions_example.py
->>>>>>> fae0e240
+  test_docling_add:
+    name: Run Add with Docling Test
+    runs-on: macos-15
+    steps:
+      - name: Check out repository
+        uses: actions/checkout@v4
+
+      - name: Cognee Setup
+        uses: ./.github/actions/cognee_setup
+        with:
+          python-version: '3.11.x'
+          extra-dependencies: 'docling'
+
+      - name: Run Docling Test
+        env:
+          OPENAI_API_KEY: ${{ secrets.OPENAI_API_KEY }}
+          LLM_MODEL: ${{ secrets.LLM_MODEL }}
+          LLM_ENDPOINT: ${{ secrets.LLM_ENDPOINT }}
+          LLM_API_KEY: ${{ secrets.LLM_API_KEY }}
+          LLM_API_VERSION: ${{ secrets.LLM_API_VERSION }}
+          EMBEDDING_MODEL: ${{ secrets.EMBEDDING_MODEL }}
+          EMBEDDING_ENDPOINT: ${{ secrets.EMBEDDING_ENDPOINT }}
+          EMBEDDING_API_KEY: ${{ secrets.EMBEDDING_API_KEY }}
+          EMBEDDING_API_VERSION: ${{ secrets.EMBEDDING_API_VERSION }}
+        run: uv run python ./cognee/tests/test_add_docling_document.py