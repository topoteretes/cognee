--- conflicted
+++ resolved
@@ -243,26 +243,43 @@
           EMBEDDING_API_VERSION: ${{ secrets.EMBEDDING_API_VERSION }}
         run: uv run python ./cognee/tests/test_permissions.py
 
-<<<<<<< HEAD
+
+  test-multi-tenancy:
+    name: Test multi tenancy with different situations in Cognee
+    runs-on: ubuntu-22.04
+    steps:
+      - name: Check out repository
+        uses: actions/checkout@v4
+
+      - name: Cognee Setup
+        uses: ./.github/actions/cognee_setup
+        with:
+          python-version: '3.11.x'
+
+      - name: Run multi tenancy test
+        env:
+          ENV: 'dev'
+          LLM_MODEL: ${{ secrets.LLM_MODEL }}
+          LLM_ENDPOINT: ${{ secrets.LLM_ENDPOINT }}
+          LLM_API_KEY: ${{ secrets.LLM_API_KEY }}
+          LLM_API_VERSION: ${{ secrets.LLM_API_VERSION }}
+          EMBEDDING_MODEL: ${{ secrets.EMBEDDING_MODEL }}
+          EMBEDDING_ENDPOINT: ${{ secrets.EMBEDDING_ENDPOINT }}
+          EMBEDDING_API_KEY: ${{ secrets.EMBEDDING_API_KEY }}
+          EMBEDDING_API_VERSION: ${{ secrets.EMBEDDING_API_VERSION }}
+        run: uv run python ./cognee/tests/test_multi_tenancy.py
+
   test-delete-permission:
     name: Test delete permission assigned from dataset owner
-=======
-  test-multi-tenancy:
-    name: Test multi tenancy with different situations in Cognee
->>>>>>> a5bd504d
-    runs-on: ubuntu-22.04
-    steps:
-      - name: Check out repository
-        uses: actions/checkout@v4
-
-      - name: Cognee Setup
-        uses: ./.github/actions/cognee_setup
-        with:
-          python-version: '3.11.x'
-
-<<<<<<< HEAD
-      - name: Dependencies already installed
-        run: echo "Dependencies already installed in setup"
+    runs-on: ubuntu-22.04
+    steps:
+      - name: Check out repository
+        uses: actions/checkout@v4
+
+      - name: Cognee Setup
+        uses: ./.github/actions/cognee_setup
+        with:
+          python-version: '3.11.x'
 
       - name: Run delete persmission test
         env:
@@ -381,24 +398,17 @@
           python-version: '3.11.x'
 
       - name: Run deletion on custom graph
-=======
-      - name: Run multi tenancy test
->>>>>>> a5bd504d
-        env:
-          ENV: 'dev'
-          LLM_MODEL: ${{ secrets.LLM_MODEL }}
-          LLM_ENDPOINT: ${{ secrets.LLM_ENDPOINT }}
-          LLM_API_KEY: ${{ secrets.LLM_API_KEY }}
-          LLM_API_VERSION: ${{ secrets.LLM_API_VERSION }}
-          EMBEDDING_MODEL: ${{ secrets.EMBEDDING_MODEL }}
-          EMBEDDING_ENDPOINT: ${{ secrets.EMBEDDING_ENDPOINT }}
-          EMBEDDING_API_KEY: ${{ secrets.EMBEDDING_API_KEY }}
-          EMBEDDING_API_VERSION: ${{ secrets.EMBEDDING_API_VERSION }}
-<<<<<<< HEAD
+        env:
+          ENV: 'dev'
+          LLM_MODEL: ${{ secrets.LLM_MODEL }}
+          LLM_ENDPOINT: ${{ secrets.LLM_ENDPOINT }}
+          LLM_API_KEY: ${{ secrets.LLM_API_KEY }}
+          LLM_API_VERSION: ${{ secrets.LLM_API_VERSION }}
+          EMBEDDING_MODEL: ${{ secrets.EMBEDDING_MODEL }}
+          EMBEDDING_ENDPOINT: ${{ secrets.EMBEDDING_ENDPOINT }}
+          EMBEDDING_API_KEY: ${{ secrets.EMBEDDING_API_KEY }}
+          EMBEDDING_API_VERSION: ${{ secrets.EMBEDDING_API_VERSION }}
         run: uv run python ./cognee/tests/test_delete_default_graph_with_legacy_data_2.py
-=======
-        run: uv run python ./cognee/tests/test_multi_tenancy.py
->>>>>>> a5bd504d
 
   test-graph-edges:
     name: Test graph edge ingestion
