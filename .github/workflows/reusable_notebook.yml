name: test-notebook

on:
  workflow_call:
    inputs:
      notebook-location:
        description: "Location of Jupyter notebook to run"
        required: true
        type: string
    secrets:
      GRAPHISTRY_USERNAME:
        required: true
      GRAPHISTRY_PASSWORD:
        required: true
<<<<<<< HEAD
      LLM_MODEL:
        required: true
      LLM_ENDPOINT:
        required: true
      LLM_API_KEY:
        required: true
      LLM_API_VERSION:
        required: true
      EMBEDDING_MODEL:
        required: true
      EMBEDDING_ENDPOINT:
        required: true
      EMBEDDING_API_KEY:
        required: true
      EMBEDDING_API_VERSION:
=======
      #LLM_MODEL:
      #  required: true
      #LLM_ENDPOINT:
      #  required: true
      LLM_API_KEY:
        required: true
      OPENAI_API_KEY:
>>>>>>> 2fd6bfa4
        required: true
      #LLM_API_VERSION:
      #  required: true
      EMBEDDING_MODEL:
        required: true
      EMBEDDING_ENDPOINT:
        required: true
      EMBEDDING_API_KEY:
        required: true
      EMBEDDING_API_VERSION:
        required: true

env:
  RUNTIME__LOG_LEVEL: ERROR

jobs:

  run_notebook_test:
    name: test
    runs-on: ubuntu-22.04
    defaults:
      run:
        shell: bash
    steps:
      - name: Check out
        uses: actions/checkout@master

      - name: Setup Python
        uses: actions/setup-python@v5
        with:
          python-version: '3.11.x'

      - name: Install Poetry
        uses: snok/install-poetry@v1.4.1
        with:
          virtualenvs-create: true
          virtualenvs-in-project: true
          installer-parallel: true

      - name: Install dependencies
        run: |
          poetry install --no-interaction --all-extras
          poetry add jupyter --no-interaction

      - name: Execute Jupyter Notebook
        env:
          ENV: 'dev'
<<<<<<< HEAD
          LLM_MODEL: ${{ secrets.LLM_MODEL }}
          LLM_ENDPOINT: ${{ secrets.LLM_ENDPOINT }}
          LLM_API_KEY: ${{ secrets.LLM_API_KEY }}
          LLM_API_VERSION: ${{ secrets.LLM_API_VERSION }}
=======
          #LLM_MODEL: ${{ secrets.LLM_MODEL }}
          #LLM_ENDPOINT: ${{ secrets.LLM_ENDPOINT }}
          LLM_API_KEY: ${{ secrets.OPENAI_API_KEY }}
          OPENAI_API_KEY: ${{ secrets.OPENAI_API_KEY }} # Use OpenAI Until a multimedia model is deployed and DeepEval support for other models is added
          #LLM_API_VERSION: ${{ secrets.LLM_API_VERSION }}
>>>>>>> 2fd6bfa4
          EMBEDDING_MODEL: ${{ secrets.EMBEDDING_MODEL }}
          EMBEDDING_ENDPOINT: ${{ secrets.EMBEDDING_ENDPOINT }}
          EMBEDDING_API_KEY: ${{ secrets.EMBEDDING_API_KEY }}
          EMBEDDING_API_VERSION: ${{ secrets.EMBEDDING_API_VERSION }}
          GRAPHISTRY_USERNAME: ${{ secrets.GRAPHISTRY_USERNAME }}
          GRAPHISTRY_PASSWORD: ${{ secrets.GRAPHISTRY_PASSWORD }}
        run: |
          poetry run jupyter nbconvert \
          --to notebook \
          --execute ${{ inputs.notebook-location }} \
          --output executed_notebook.ipynb \
          --ExecutePreprocessor.timeout=1200<|MERGE_RESOLUTION|>--- conflicted
+++ resolved
@@ -12,23 +12,6 @@
         required: true
       GRAPHISTRY_PASSWORD:
         required: true
-<<<<<<< HEAD
-      LLM_MODEL:
-        required: true
-      LLM_ENDPOINT:
-        required: true
-      LLM_API_KEY:
-        required: true
-      LLM_API_VERSION:
-        required: true
-      EMBEDDING_MODEL:
-        required: true
-      EMBEDDING_ENDPOINT:
-        required: true
-      EMBEDDING_API_KEY:
-        required: true
-      EMBEDDING_API_VERSION:
-=======
       #LLM_MODEL:
       #  required: true
       #LLM_ENDPOINT:
@@ -36,7 +19,6 @@
       LLM_API_KEY:
         required: true
       OPENAI_API_KEY:
->>>>>>> 2fd6bfa4
         required: true
       #LLM_API_VERSION:
       #  required: true
@@ -84,18 +66,11 @@
       - name: Execute Jupyter Notebook
         env:
           ENV: 'dev'
-<<<<<<< HEAD
-          LLM_MODEL: ${{ secrets.LLM_MODEL }}
-          LLM_ENDPOINT: ${{ secrets.LLM_ENDPOINT }}
-          LLM_API_KEY: ${{ secrets.LLM_API_KEY }}
-          LLM_API_VERSION: ${{ secrets.LLM_API_VERSION }}
-=======
           #LLM_MODEL: ${{ secrets.LLM_MODEL }}
           #LLM_ENDPOINT: ${{ secrets.LLM_ENDPOINT }}
           LLM_API_KEY: ${{ secrets.OPENAI_API_KEY }}
           OPENAI_API_KEY: ${{ secrets.OPENAI_API_KEY }} # Use OpenAI Until a multimedia model is deployed and DeepEval support for other models is added
           #LLM_API_VERSION: ${{ secrets.LLM_API_VERSION }}
->>>>>>> 2fd6bfa4
           EMBEDDING_MODEL: ${{ secrets.EMBEDDING_MODEL }}
           EMBEDDING_ENDPOINT: ${{ secrets.EMBEDDING_ENDPOINT }}
           EMBEDDING_API_KEY: ${{ secrets.EMBEDDING_API_KEY }}
