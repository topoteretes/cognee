--- conflicted
+++ resolved
@@ -193,9 +193,6 @@
         with:
           python-version: ${{ matrix.python-version }}
 
-<<<<<<< HEAD
-      - name: Run Deletion on Default Graph Tests
-=======
       - name: Path setup
         if: ${{ matrix.os }} == 'windows-latest'
         shell: bash
@@ -203,8 +200,7 @@
           PATH=$(printf '%s' "$PATH" | tr ':' $'\n' | grep -vi '/git/usr/bin' | paste -sd: -)
           export PATH
 
-      - name: Run Soft Deletion Tests
->>>>>>> 9821a01a
+      - name: Run Deletion on Default Graph Tests
         env:
           ENV: 'dev'
           LLM_API_KEY: ${{ secrets.OPENAI_API_KEY }} # Test needs OpenAI endpoint to handle multimedia
