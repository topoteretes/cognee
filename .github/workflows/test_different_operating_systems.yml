name: Tests to run on different Operating Systems

permissions:
  contents: read

on:
  workflow_call:
    inputs:
      python-versions:
        required: false
        type: string
        default: '["3.10.x", "3.12.x", "3.13.x"]'
      os: 
        required: false
        type: string
        default: '["ubuntu-22.04", "macos-15", "windows-latest"]'
    secrets:
      LLM_PROVIDER:
        required: true
      LLM_MODEL:
        required: true
      LLM_ENDPOINT:
        required: true
      LLM_API_KEY:
        required: true
      LLM_API_VERSION:
        required: true
      EMBEDDING_PROVIDER:
        required: true
      EMBEDDING_MODEL:
        required: true
      EMBEDDING_ENDPOINT:
        required: true
      EMBEDDING_API_KEY:
        required: true
      EMBEDDING_API_VERSION:
        required: true

env:
  RUNTIME__LOG_LEVEL: ERROR
  ENV: 'dev'

jobs:
  run-unit-tests:
    name: Unit tests ${{ matrix.python-version }} on ${{ matrix.os }}
    runs-on: ${{ matrix.os }}
    timeout-minutes: 60
    strategy:
      matrix:
        python-version: ${{ fromJSON(inputs.python-versions) }}
        os: ${{ fromJSON(inputs.os) }}
      fail-fast: false
    steps:
      - name: Check out
        uses: actions/checkout@v4
        with:
          fetch-depth: 0

      - name: Cognee Setup
        uses: ./.github/actions/cognee_setup
        with:
          python-version: ${{ matrix.python-version }}

      - name: Run unit tests
        shell: bash
        run: uv run pytest cognee/tests/unit/
        env:
          PYTHONUTF8: 1
          LLM_PROVIDER: openai
          LLM_MODEL: ${{ secrets.LLM_MODEL }}
          LLM_ENDPOINT: ${{ secrets.LLM_ENDPOINT }}
          LLM_API_KEY: ${{ secrets.LLM_API_KEY }}
          LLM_API_VERSION: ${{ secrets.LLM_API_VERSION }}

          EMBEDDING_PROVIDER: openai
          EMBEDDING_MODEL: ${{ secrets.EMBEDDING_MODEL }}
          EMBEDDING_ENDPOINT: ${{ secrets.EMBEDDING_ENDPOINT }}
          EMBEDDING_API_KEY: ${{ secrets.EMBEDDING_API_KEY }}
          EMBEDDING_API_VERSION: ${{ secrets.EMBEDDING_API_VERSION }}

  run-integration-tests:
    name: Integration tests ${{ matrix.python-version }} on ${{ matrix.os }}
    runs-on: ${{ matrix.os }}
    timeout-minutes: 60
    strategy:
      matrix:
        python-version: ${{ fromJSON(inputs.python-versions) }}
        os: ${{ fromJSON(inputs.os) }}
      fail-fast: false
    steps:
      - name: Check out
        uses: actions/checkout@v4
        with:
          fetch-depth: 0

      - name: Cognee Setup
        uses: ./.github/actions/cognee_setup
        with:
          python-version: ${{ matrix.python-version }}

      - name: Run integration tests
        shell: bash
        run: uv run pytest cognee/tests/integration/
        env:
          PYTHONUTF8: 1
          LLM_PROVIDER: openai
          LLM_MODEL: ${{ secrets.LLM_MODEL }}
          LLM_ENDPOINT: ${{ secrets.LLM_ENDPOINT }}
          LLM_API_KEY: ${{ secrets.LLM_API_KEY }}
          LLM_API_VERSION: ${{ secrets.LLM_API_VERSION }}

          EMBEDDING_PROVIDER: openai
          EMBEDDING_MODEL: ${{ secrets.EMBEDDING_MODEL }}
          EMBEDDING_ENDPOINT: ${{ secrets.EMBEDDING_ENDPOINT }}
          EMBEDDING_API_KEY: ${{ secrets.EMBEDDING_API_KEY }}
          EMBEDDING_API_VERSION: ${{ secrets.EMBEDDING_API_VERSION }}

  run-library-test:
    name: Library test ${{ matrix.python-version }} on ${{ matrix.os }}
    runs-on: ${{ matrix.os }}
    timeout-minutes: 60
    strategy:
      matrix:
        python-version: ${{ fromJSON(inputs.python-versions) }}
        os: ${{ fromJSON(inputs.os) }}
      fail-fast: false
    steps:
      - name: Check out
        uses: actions/checkout@v4
        with:
          fetch-depth: 0

      - name: Cognee Setup
        uses: ./.github/actions/cognee_setup
        with:
          python-version: ${{ matrix.python-version }}

      - name: Run default basic pipeline
        shell: bash
        env:
          PYTHONUTF8: 1
          LLM_PROVIDER: openai
          LLM_MODEL: ${{ secrets.LLM_MODEL }}
          LLM_ENDPOINT: ${{ secrets.LLM_ENDPOINT }}
          LLM_API_KEY: ${{ secrets.LLM_API_KEY }}
          LLM_API_VERSION: ${{ secrets.LLM_API_VERSION }}

          EMBEDDING_PROVIDER: openai
          EMBEDDING_MODEL: ${{ secrets.EMBEDDING_MODEL }}
          EMBEDDING_ENDPOINT: ${{ secrets.EMBEDDING_ENDPOINT }}
          EMBEDDING_API_KEY: ${{ secrets.EMBEDDING_API_KEY }}
          EMBEDDING_API_VERSION: ${{ secrets.EMBEDDING_API_VERSION }}
        run: uv run python ./cognee/tests/test_library.py

  run-build-test:
    name: Build test ${{ matrix.python-version }} on ${{ matrix.os }}
    runs-on: ${{ matrix.os }}
    timeout-minutes: 60
    strategy:
      matrix:
        python-version: ${{ fromJSON(inputs.python-versions) }}
        os: ${{ fromJSON(inputs.os) }}
      fail-fast: false
    steps:
      - name: Check out
        uses: actions/checkout@v4
        with:
          fetch-depth: 0

      - name: Cognee Setup
        uses: ./.github/actions/cognee_setup
        with:
          python-version: ${{ matrix.python-version }}

      - name: Build with uv
        shell: bash
        run: uv build

      - name: Install Package
        if: ${{ !contains(matrix.os, 'windows-latest') }}
        run: |
          cd dist
<<<<<<< HEAD
          pip install *.whl
=======
          pip install *.whl

  run-soft-deletion-test:
    name: Soft Delete test ${{ matrix.python-version }} on ${{ matrix.os }}
    runs-on: ${{ matrix.os }}
    timeout-minutes: 60
    strategy:
      matrix:
        python-version: ${{ fromJSON(inputs.python-versions) }}
        os: ${{ fromJSON(inputs.os) }}
      fail-fast: false
    steps:
      - name: Check out
        uses: actions/checkout@v4
        with:
          fetch-depth: 0

      - name: Cognee Setup
        uses: ./.github/actions/cognee_setup
        with:
          python-version: ${{ matrix.python-version }}

      - name: Path setup
        if: ${{ matrix.os }} == 'windows-latest'
        shell: bash
        run: |
          PATH=$(printf '%s' "$PATH" | tr ':' $'\n' | grep -vi '/git/usr/bin' | paste -sd: -)
          export PATH

      - name: Run Soft Deletion Tests
        env:
          ENV: 'dev'
          LLM_API_KEY: ${{ secrets.OPENAI_API_KEY }} # Test needs OpenAI endpoint to handle multimedia
          OPENAI_API_KEY: ${{ secrets.OPENAI_API_KEY }}
          EMBEDDING_MODEL: ${{ secrets.EMBEDDING_MODEL }}
          EMBEDDING_ENDPOINT: ${{ secrets.EMBEDDING_ENDPOINT }}
          EMBEDDING_API_KEY: ${{ secrets.EMBEDDING_API_KEY }}
          EMBEDDING_API_VERSION: ${{ secrets.EMBEDDING_API_VERSION }}
        run: uv run python ./cognee/tests/test_delete_soft.py

  run-hard-deletion-test:
    name: Hard Delete test ${{ matrix.python-version }} on ${{ matrix.os }}
    runs-on: ${{ matrix.os }}
    timeout-minutes: 60
    strategy:
      matrix:
        python-version: ${{ fromJSON(inputs.python-versions) }}
        os: ${{ fromJSON(inputs.os) }}
      fail-fast: false
    steps:
      - name: Check out
        uses: actions/checkout@v4
        with:
          fetch-depth: 0

      - name: Cognee Setup
        uses: ./.github/actions/cognee_setup
        with:
          python-version: ${{ matrix.python-version }}

      - name: Run Hard Deletion Test
        env:
          ENV: 'dev'
          LLM_API_KEY: ${{ secrets.OPENAI_API_KEY }} # Test needs OpenAI endpoint to handle multimedia
          OPENAI_API_KEY: ${{ secrets.OPENAI_API_KEY }}
          EMBEDDING_MODEL: ${{ secrets.EMBEDDING_MODEL }}
          EMBEDDING_ENDPOINT: ${{ secrets.EMBEDDING_ENDPOINT }}
          EMBEDDING_API_KEY: ${{ secrets.EMBEDDING_API_KEY }}
          EMBEDDING_API_VERSION: ${{ secrets.EMBEDDING_API_VERSION }}
        run: uv run python ./cognee/tests/test_delete_hard.py
>>>>>>> d54cd855
<|MERGE_RESOLUTION|>--- conflicted
+++ resolved
@@ -180,77 +180,4 @@
         if: ${{ !contains(matrix.os, 'windows-latest') }}
         run: |
           cd dist
-<<<<<<< HEAD
-          pip install *.whl
-=======
-          pip install *.whl
-
-  run-soft-deletion-test:
-    name: Soft Delete test ${{ matrix.python-version }} on ${{ matrix.os }}
-    runs-on: ${{ matrix.os }}
-    timeout-minutes: 60
-    strategy:
-      matrix:
-        python-version: ${{ fromJSON(inputs.python-versions) }}
-        os: ${{ fromJSON(inputs.os) }}
-      fail-fast: false
-    steps:
-      - name: Check out
-        uses: actions/checkout@v4
-        with:
-          fetch-depth: 0
-
-      - name: Cognee Setup
-        uses: ./.github/actions/cognee_setup
-        with:
-          python-version: ${{ matrix.python-version }}
-
-      - name: Path setup
-        if: ${{ matrix.os }} == 'windows-latest'
-        shell: bash
-        run: |
-          PATH=$(printf '%s' "$PATH" | tr ':' $'\n' | grep -vi '/git/usr/bin' | paste -sd: -)
-          export PATH
-
-      - name: Run Soft Deletion Tests
-        env:
-          ENV: 'dev'
-          LLM_API_KEY: ${{ secrets.OPENAI_API_KEY }} # Test needs OpenAI endpoint to handle multimedia
-          OPENAI_API_KEY: ${{ secrets.OPENAI_API_KEY }}
-          EMBEDDING_MODEL: ${{ secrets.EMBEDDING_MODEL }}
-          EMBEDDING_ENDPOINT: ${{ secrets.EMBEDDING_ENDPOINT }}
-          EMBEDDING_API_KEY: ${{ secrets.EMBEDDING_API_KEY }}
-          EMBEDDING_API_VERSION: ${{ secrets.EMBEDDING_API_VERSION }}
-        run: uv run python ./cognee/tests/test_delete_soft.py
-
-  run-hard-deletion-test:
-    name: Hard Delete test ${{ matrix.python-version }} on ${{ matrix.os }}
-    runs-on: ${{ matrix.os }}
-    timeout-minutes: 60
-    strategy:
-      matrix:
-        python-version: ${{ fromJSON(inputs.python-versions) }}
-        os: ${{ fromJSON(inputs.os) }}
-      fail-fast: false
-    steps:
-      - name: Check out
-        uses: actions/checkout@v4
-        with:
-          fetch-depth: 0
-
-      - name: Cognee Setup
-        uses: ./.github/actions/cognee_setup
-        with:
-          python-version: ${{ matrix.python-version }}
-
-      - name: Run Hard Deletion Test
-        env:
-          ENV: 'dev'
-          LLM_API_KEY: ${{ secrets.OPENAI_API_KEY }} # Test needs OpenAI endpoint to handle multimedia
-          OPENAI_API_KEY: ${{ secrets.OPENAI_API_KEY }}
-          EMBEDDING_MODEL: ${{ secrets.EMBEDDING_MODEL }}
-          EMBEDDING_ENDPOINT: ${{ secrets.EMBEDDING_ENDPOINT }}
-          EMBEDDING_API_KEY: ${{ secrets.EMBEDDING_API_KEY }}
-          EMBEDDING_API_VERSION: ${{ secrets.EMBEDDING_API_VERSION }}
-        run: uv run python ./cognee/tests/test_delete_hard.py
->>>>>>> d54cd855
+          pip install *.whl