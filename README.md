<div align="center">
  <a href="https://github.com/topoteretes/cognee">
    <img src="https://raw.githubusercontent.com/topoteretes/cognee/refs/heads/dev/assets/cognee-logo-transparent.png" alt="Cognee Logo" height="60">
  </a>

  <br />

  cognee - Memory for AI Agents in 5 lines of code

  <p align="center">
  <a href="https://www.youtube.com/watch?v=1bezuvLwJmw&t=2s">Demo</a>
  .
  <a href="https://cognee.ai">Learn more</a>
  ·
  <a href="https://discord.gg/NQPKmU5CCg">Join Discord</a>
  </p>


  [![GitHub forks](https://img.shields.io/github/forks/topoteretes/cognee.svg?style=social&label=Fork&maxAge=2592000)](https://GitHub.com/topoteretes/cognee/network/)
  [![GitHub stars](https://img.shields.io/github/stars/topoteretes/cognee.svg?style=social&label=Star&maxAge=2592000)](https://GitHub.com/topoteretes/cognee/stargazers/)
  [![GitHub commits](https://badgen.net/github/commits/topoteretes/cognee)](https://GitHub.com/topoteretes/cognee/commit/)
  [![Github tag](https://badgen.net/github/tag/topoteretes/cognee)](https://github.com/topoteretes/cognee/tags/)
  [![Downloads](https://static.pepy.tech/badge/cognee)](https://pepy.tech/project/cognee)
  [![License](https://img.shields.io/github/license/topoteretes/cognee?colorA=00C586&colorB=000000)](https://github.com/topoteretes/cognee/blob/main/LICENSE)
  [![Contributors](https://img.shields.io/github/contributors/topoteretes/cognee?colorA=00C586&colorB=000000)](https://github.com/topoteretes/cognee/graphs/contributors)

<a href="https://www.producthunt.com/posts/cognee?embed=true&utm_source=badge-top-post-badge&utm_medium=badge&utm_souce=badge-cognee" target="_blank"><img src="https://api.producthunt.com/widgets/embed-image/v1/top-post-badge.svg?post_id=946346&theme=light&period=daily&t=1744472480704" alt="cognee - Memory&#0032;for&#0032;AI&#0032;Agents&#0032;&#0032;in&#0032;5&#0032;lines&#0032;of&#0032;code | Product Hunt" style="width: 250px; height: 54px;" width="250" height="54" /></a>



Build dynamic Agent memory using scalable, modular ECL (Extract, Cognify, Load) pipelines.

More on [use-cases](https://docs.cognee.ai/use-cases) and [evals](https://github.com/topoteretes/cognee/tree/main/evals) 

  <p align="center">
  🌐 Available Languages
  :
  <a href="community/README.pt.md">🇵🇹 Português</a>
  ·
  <a href="community/README.zh.md">🇨🇳 [中文]</a>
  </p>

<div style="text-align: center">
  <img src="https://raw.githubusercontent.com/topoteretes/cognee/refs/heads/main/assets/cognee_benefits.png" alt="Why cognee?" width="50%" />
</div>

</div>




## Features

- Interconnect and retrieve your past conversations, documents, images and audio transcriptions
- Reduce hallucinations, developer effort, and cost.
- Load data to graph and vector databases using only Pydantic
- Manipulate your data while ingesting from 30+ data sources

## Get Started

Get started quickly with a Google Colab  <a href="https://colab.research.google.com/drive/1g-Qnx6l_ecHZi0IOw23rg0qC4TYvEvWZ?usp=sharing">notebook</a>  or  <a href="https://github.com/topoteretes/cognee-starter">starter repo</a>

## Contributing
Your contributions are at the core of making this a true open source project. Any contributions you make are **greatly appreciated**. See [`CONTRIBUTING.md`](CONTRIBUTING.md) for more information.





## 📦 Installation

You can install Cognee using either **pip**, **poetry**, **uv** or any other python package manager.

### With pip

```bash
pip install cognee
```

## 💻 Basic Usage

### Setup

```
import os
os.environ["LLM_API_KEY"] = "YOUR OPENAI_API_KEY"

```

You can also set the variables by creating .env file, using our <a href="https://github.com/topoteretes/cognee/blob/main/.env.template">template.</a>
To use different LLM providers, for more info check out our <a href="https://docs.cognee.ai">documentation</a>


### Simple example

This script will run the default pipeline:

```python
import cognee
import asyncio


async def main():
    # Add text to cognee
    await cognee.add("Natural language processing (NLP) is an interdisciplinary subfield of computer science and information retrieval.")

    # Generate the knowledge graph
    await cognee.cognify()

    # Query the knowledge graph
    results = await cognee.search("Tell me about NLP")

    # Display the results
    for result in results:
        print(result)


if __name__ == '__main__':
    asyncio.run(main())

```
Example output:
```
  Natural Language Processing (NLP) is a cross-disciplinary and interdisciplinary field that involves computer science and information retrieval. It focuses on the interaction between computers and human language, enabling machines to understand and process natural language.
  
```
<<<<<<< HEAD
Graph visualization:
<a href="https://rawcdn.githack.com/topoteretes/cognee/refs/heads/main/assets/graph_visualization.html"><img src="assets/graph_visualization.png" width="100%" alt="Graph Visualization"></a>
Open in [browser](https://rawcdn.githack.com/topoteretes/cognee/refs/heads/main/assets/graph_visualization.html).
=======
### cognee UI 
>>>>>>> cd9c4897

You can also cognify your files and query using cognee UI. 


<img src="assets/cognee-ui-2.webp" width="100%" alt="Cognee UI 2"></a>


Try cognee UI out locally [here](https://docs.cognee.ai/how-to-guides/cognee-ui).


## Understand our architecture

<div style="text-align: center">
  <img src="assets/cognee_diagram.png" alt="cognee concept diagram" width="100%" />
</div>



## Demos

1. What is AI memory:

[Learn about cognee](https://github.com/user-attachments/assets/8b2a0050-5ec4-424c-b417-8269971503f0)

2. Simple GraphRAG demo

[Simple GraphRAG demo](https://github.com/user-attachments/assets/d80b0776-4eb9-4b8e-aa22-3691e2d44b8f)

3. cognee with Ollama

[cognee with local models](https://github.com/user-attachments/assets/8621d3e8-ecb8-4860-afb2-5594f2ee17db)


## Code of Conduct

We are committed to making open source an enjoyable and respectful experience for our community. See <a href="https://github.com/topoteretes/cognee/blob/main/CODE_OF_CONDUCT.md"><code>CODE_OF_CONDUCT</code></a> for more information.

## 💫 Contributors

<a href="https://github.com/topoteretes/cognee/graphs/contributors">
  <img alt="contributors" src="https://contrib.rocks/image?repo=topoteretes/cognee"/>
</a>


## Star History

[![Star History Chart](https://api.star-history.com/svg?repos=topoteretes/cognee&type=Date)](https://star-history.com/#topoteretes/cognee&Date)
<|MERGE_RESOLUTION|>--- conflicted
+++ resolved
@@ -124,22 +124,18 @@
   Natural Language Processing (NLP) is a cross-disciplinary and interdisciplinary field that involves computer science and information retrieval. It focuses on the interaction between computers and human language, enabling machines to understand and process natural language.
   
 ```
-<<<<<<< HEAD
+
 Graph visualization:
 <a href="https://rawcdn.githack.com/topoteretes/cognee/refs/heads/main/assets/graph_visualization.html"><img src="assets/graph_visualization.png" width="100%" alt="Graph Visualization"></a>
 Open in [browser](https://rawcdn.githack.com/topoteretes/cognee/refs/heads/main/assets/graph_visualization.html).
-=======
+
 ### cognee UI 
->>>>>>> cd9c4897
 
 You can also cognify your files and query using cognee UI. 
 
-
 <img src="assets/cognee-ui-2.webp" width="100%" alt="Cognee UI 2"></a>
 
-
 Try cognee UI out locally [here](https://docs.cognee.ai/how-to-guides/cognee-ui).
-
 
 ## Understand our architecture
 
