--- conflicted
+++ resolved
@@ -37,13 +37,10 @@
   :
   <a href="assets/community/README.pt.md">🇵🇹 Português</a>
   ·
-<<<<<<< HEAD
-  <a href="assets/community/README.zh.md">🇨🇳 [中文]</a>
-=======
+
   <a href="community/README.zh.md">🇨🇳 [中文]</a>
   ·
   <a href="community/README.ru.md">🇷🇺 Русский</a>
->>>>>>> f9f18d1b
   </p>
   
 
